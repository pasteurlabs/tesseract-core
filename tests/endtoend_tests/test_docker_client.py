--- conflicted
+++ resolved
@@ -469,9 +469,6 @@
         "adduser -D testuser && chmod 777 /from && su - testuser && cat /from/hello.txt"
     )
     stdout = run_tesseract_with_volume(cmd, volume=volume_args)
-<<<<<<< HEAD
-    assert stdout == b"hello\n"
-=======
     assert stdout == b"hello\n"
 
 
@@ -483,5 +480,4 @@
     local machines.
     """
     real_is_podman = "podman" in os.environ.get("DOCKER_HOST", "")
-    assert is_podman() == real_is_podman
->>>>>>> f2378acb
+    assert is_podman() == real_is_podman