--- conflicted
+++ resolved
@@ -761,14 +761,9 @@
     docker_cleanup["images"].append(img_tag)
 
 
-<<<<<<< HEAD
 @pytest.fixture(scope="module")
 def logging_test_image(dummy_tesseract_location, tmpdir_factory, docker_cleanup_module):
     tesseract_api = dedent(
-=======
-def build_logging_tesseract(workdir):
-    api_code = dedent(
->>>>>>> 3cc19930
         """
     from pydantic import BaseModel
 
@@ -786,7 +781,6 @@
     """
     )
 
-<<<<<<< HEAD
     workdir = tmpdir_factory.mktemp("mpa_test_image")
 
     # Write the API file
@@ -800,38 +794,21 @@
         dummy_tesseract_location / "tesseract_config.yaml",
         workdir / "tesseract_config.yaml",
     )
-=======
-    with open(workdir / "tesseract_api.py", "w") as f:
-        f.write(api_code)
->>>>>>> 3cc19930
 
     cli_runner = CliRunner(mix_stderr=False)
 
     # Build the Tesseract
     result = cli_runner.invoke(
         app,
-<<<<<<< HEAD
         ["--loglevel", "debug", "build", str(workdir), "--tag", "logging_test_image"],
-=======
-        ["--loglevel", "debug", "build", str(workdir)],
->>>>>>> 3cc19930
         catch_exceptions=False,
     )
     assert result.exit_code == 0, result.stderr
 
     img_tag = json.loads(result.stdout)[0]
-<<<<<<< HEAD
     docker_cleanup_module["images"].append(img_tag)
     return img_tag
 
-=======
-    return img_tag
-
-
-def test_logging_tesseract_run(dummy_tesseract_package, tmpdir, docker_cleanup):
-    img_tag = build_logging_tesseract(dummy_tesseract_package)
-    docker_cleanup["images"].append(img_tag)
->>>>>>> 3cc19930
 
 def test_logging_tesseract_run(logging_test_image, tmpdir):
     # Run the Tesseract and capture logs
@@ -868,12 +845,6 @@
 def test_logging_tesseract_serve(
     logging_test_image, tmpdir, docker_cleanup, docker_client
 ):
-<<<<<<< HEAD
-=======
-    img_tag = build_logging_tesseract(dummy_tesseract_package)
-    docker_cleanup["images"].append(img_tag)
-
->>>>>>> 3cc19930
     serve_res = subprocess.run(
         [
             "tesseract",
