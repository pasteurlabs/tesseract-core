--- conflicted
+++ resolved
@@ -528,13 +528,9 @@
             [
                 "serve",
                 "--network",
-<<<<<<< HEAD
                 dummy_network_name,
-=======
-                "multi-tesseract-network",
                 "--network-alias",
                 alias,
->>>>>>> 26a68a55
                 built_image_name,
             ],
             env={"COLUMNS": "1000"},
