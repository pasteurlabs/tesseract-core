# Copyright 2025 Pasteur Labs. All Rights Reserved.
# SPDX-License-Identifier: Apache-2.0

"""End-to-end tests for Tesseract workflows."""

import json
import os
<<<<<<< HEAD
=======
import subprocess
>>>>>>> f2378acb
from pathlib import Path

import pytest
import requests
import yaml
from common import build_tesseract, image_exists
from typer.testing import CliRunner

from tesseract_core.sdk.cli import AVAILABLE_RECIPES, app
<<<<<<< HEAD
from tesseract_core.sdk.docker_client import ContainerError
=======
from tesseract_core.sdk.docker_client import is_podman
>>>>>>> f2378acb


@pytest.fixture(scope="module")
def built_image_name(
    docker_client,
    docker_cleanup_module,
    shared_dummy_image_name,
    dummy_tesseract_location,
):
    """Build the dummy Tesseract image for the tests."""
    image_name = build_tesseract(
        docker_client, dummy_tesseract_location, shared_dummy_image_name
    )
    assert image_exists(docker_client, image_name)
    docker_cleanup_module["images"].append(image_name)
    yield image_name


tested_images = ("ubuntu:24.04",)

build_matrix = [
    *[(tag, None, None) for tag in (True, False)],
    *[(False, r, None) for r in AVAILABLE_RECIPES],
    *[(False, None, img) for img in tested_images],
]


@pytest.mark.parametrize("tag,recipe,base_image", build_matrix)
def test_build_from_init_endtoend(
    docker_client, docker_cleanup, dummy_image_name, tmp_path, tag, recipe, base_image
):
    """Test that a trivial (empty) Tesseract image can be built from init."""
    cli_runner = CliRunner(mix_stderr=False)

    init_args = ["init", "--target-dir", str(tmp_path), "--name", dummy_image_name]
    if recipe:
        init_args.extend(["--recipe", recipe])

    result = cli_runner.invoke(app, init_args, catch_exceptions=False)
    assert result.exit_code == 0, result.stderr
    assert (tmp_path / "tesseract_api.py").exists()
    with open(tmp_path / "tesseract_config.yaml") as config_yaml:
        assert yaml.safe_load(config_yaml)["name"] == dummy_image_name

    img_tag = "foo" if tag else None

    config_override = {}
    if base_image is not None:
        config_override["build_config.base_image"] = base_image

    image_name = build_tesseract(
        docker_client,
        tmp_path,
        dummy_image_name,
        config_override=config_override,
        tag=img_tag,
    )

    docker_cleanup["images"].append(image_name)
    assert image_exists(docker_client, image_name)

    # Test that the image can be run and that --help is forwarded correctly
    result = cli_runner.invoke(
        app,
        [
            "run",
            image_name,
            "apply",
            "--help",
        ],
        catch_exceptions=False,
    )
    assert f"Usage: tesseract run {image_name} apply" in result.stderr


@pytest.mark.parametrize("skip_checks", [True, False])
def test_build_generate_only(dummy_tesseract_location, skip_checks):
    """Test output of build with --generate_only flag."""
    cli_runner = CliRunner(mix_stderr=False)
    build_res = cli_runner.invoke(
        app,
        [
            "build",
            str(dummy_tesseract_location),
            "--generate-only",
            *(
                ("--config-override=build_config.skip_checks=True",)
                if skip_checks
                else ()
            ),
        ],
        # Ensure that the output is not truncated
        env={"COLUMNS": "1000"},
        catch_exceptions=False,
    )
    assert build_res.exit_code == 0, build_res.stderr
    # Check that stdout contains build command
    command = "buildx build"
    assert command in build_res.stderr

    build_dir = Path(build_res.stdout.strip())
    assert build_dir.exists()
    dockerfile_path = build_dir / "Dockerfile"
    assert dockerfile_path.exists()

    with open(build_dir / "Dockerfile") as f:
        docker_file_contents = f.read()
        if skip_checks:
            assert 'RUN ["tesseract-runtime", "check"]' not in docker_file_contents
        else:
            assert 'RUN ["tesseract-runtime", "check"]' in docker_file_contents


@pytest.mark.parametrize("no_compose", [True, False])
def test_env_passthrough_serve(
    docker_cleanup, docker_client, built_image_name, no_compose
):
    """Ensure we can pass environment variables to tesseracts when serving."""
    run_res = subprocess.run(
        [
            "tesseract",
            "serve",
            built_image_name,
            "--env=TEST_ENV_VAR=foo",
            *(["--no-compose"] if no_compose else []),
        ],
        capture_output=True,
        text=True,
    )
    assert run_res.returncode == 0, run_res.stderr
    assert run_res.stdout

    project_meta = json.loads(run_res.stdout)
    project_id = project_meta["project_id"]
    tesseract_id = project_meta["containers"][0]["name"]

    if no_compose:
        docker_cleanup["containers"].append(tesseract_id)
    else:
        docker_cleanup["project_ids"].append(project_id)

    container = docker_client.containers.get(tesseract_id)
    exit_code, output = container.exec_run(["sh", "-c", "echo $TEST_ENV_VAR"])
    assert exit_code == 0, f"Command failed with exit code {exit_code}"
    assert "foo" in output.decode("utf-8"), f"Output was: {output.decode('utf-8')}"


def test_tesseract_list(built_image_name):
    # Test List Command
    cli_runner = CliRunner(mix_stderr=False)

    list_res = cli_runner.invoke(
        app,
        [
            "list",
        ],
        # Ensure that the output is not truncated
        env={"COLUMNS": "1000"},
        catch_exceptions=False,
    )
    assert list_res.exit_code == 0, list_res.stderr
    assert built_image_name.split(":")[0] in list_res.stdout


def test_tesseract_run_stdout(built_image_name):
    # Test List Command
    cli_runner = CliRunner(mix_stderr=False)

    test_commands = ("input-schema", "output-schema", "openapi-schema", "health")

    for command in test_commands:
        run_res = cli_runner.invoke(
            app,
            [
                "run",
                built_image_name,
                command,
            ],
            catch_exceptions=False,
        )
        assert run_res.exit_code == 0, run_res.stderr
        assert run_res.stdout

        try:
            json.loads(run_res.stdout)
        except json.JSONDecodeError:
            print(f"failed to decode {command} stdout as JSON")
            print(run_res.stdout)
            raise


@pytest.mark.parametrize("no_compose", [True, False])
@pytest.mark.parametrize("user", [None, "root", "1000:1000"])
def test_run_as_user(docker_client, built_image_name, user, no_compose, docker_cleanup):
    """Ensure we can run a basic Tesseract image as any user."""
    cli_runner = CliRunner(mix_stderr=False)

    run_res = cli_runner.invoke(
        app,
        [
            "serve",
            built_image_name,
            "--user",
            user,
            *(["--no-compose"] if no_compose else []),
        ],
        catch_exceptions=False,
    )
    assert run_res.exit_code == 0, run_res.stderr

    project_meta = json.loads(run_res.stdout)
    project_id = project_meta["project_id"]
    container = docker_client.containers.get(project_meta["containers"][0]["name"])
    if no_compose:
        docker_cleanup["containers"].append(container)
    else:
        docker_cleanup["project_ids"].append(project_id)

    exit_code, output = container.exec_run(["id", "-u"])
    if user is None:
        expected_user = os.getuid()
    elif user == "root":
        expected_user = 0
    else:
        expected_user = int(user.split(":")[0])

    assert exit_code == 0
    assert output.decode("utf-8").strip() == str(expected_user)


@pytest.mark.parametrize("no_compose", [True, False])
def test_tesseract_serve_pipeline(
    docker_client, built_image_name, no_compose, docker_cleanup
):
    cli_runner = CliRunner(mix_stderr=False)
    project_id = None
    run_res = cli_runner.invoke(
        app,
        [
            "serve",
            built_image_name,
            *(["--no-compose"] if no_compose else []),
        ],
        catch_exceptions=False,
    )

    assert run_res.exit_code == 0, run_res.stderr
    assert run_res.stdout

    project_meta = json.loads(run_res.stdout)

    project_id = project_meta["project_id"]
    if no_compose:
        project_container = docker_client.containers.get(project_id)
        docker_cleanup["containers"].append(project_container)
    else:
        docker_cleanup["project_ids"].append(project_id)
        project_containers = project_meta["containers"][0]["name"]
        if not project_containers:
            raise ValueError(f"Could not find container for project '{project_id}'")

        project_container = docker_client.containers.get(project_containers)

    assert project_container.name == project_meta["containers"][0]["name"]
    assert project_container.host_port == project_meta["containers"][0]["port"]
    assert project_container.host_ip == project_meta["containers"][0]["ip"]

    # Ensure served Tesseract is usable
    res = requests.get(
        f"http://{project_container.host_ip}:{project_container.host_port}/health"
    )
    assert res.status_code == 200, res.text

    # Ensure project id is shown in `tesseract ps`
    run_res = cli_runner.invoke(
        app,
        ["ps"],
        env={"COLUMNS": "1000"},
        catch_exceptions=False,
    )
    assert run_res.exit_code == 0, run_res.stderr
    assert project_id in run_res.stdout
    assert project_container.host_port in run_res.stdout
    assert project_container.host_ip in run_res.stdout
    assert project_container.short_id in run_res.stdout


@pytest.mark.parametrize("tear_all", [True, False])
@pytest.mark.parametrize("no_compose", [True, False])
def test_tesseract_teardown_multiple(built_image_name, tear_all, no_compose):
    """Teardown multiple projects."""
    cli_runner = CliRunner(mix_stderr=False)

    project_ids = []
    try:
        for _ in range(2):
            # Serve
            run_res = cli_runner.invoke(
                app,
                [
                    "serve",
                    built_image_name,
                    *(["--no-compose"] if no_compose else []),
                ],
                catch_exceptions=False,
            )
            assert run_res.exit_code == 0, run_res.stderr
            assert run_res.stdout

            project_meta = json.loads(run_res.stdout)

            project_id = project_meta["project_id"]
            project_ids.append(project_id)

    finally:
        # Teardown multiple/all
        args = ["teardown"]
        if tear_all:
            args.extend(["--all"])
        else:
            args.extend(project_ids)

        run_res = cli_runner.invoke(
            app,
            args,
            catch_exceptions=False,
        )
        assert run_res.exit_code == 0, run_res.stderr
        # Ensure all projects are killed
        run_res = cli_runner.invoke(
            app,
            ["ps"],
            env={"COLUMNS": "1000"},
            catch_exceptions=False,
        )
        assert run_res.exit_code == 0, run_res.stderr
        for project_id in project_ids:
            assert project_id not in run_res.stdout


def test_tesseract_serve_ports_error(built_image_name):
    """Check error handling for serve -p flag."""
    cli_runner = CliRunner(mix_stderr=False)

    # Check multiple Tesseracts being served.
    run_res = cli_runner.invoke(
        app,
        [
            "serve",
            built_image_name,
            built_image_name,
            built_image_name,
            "-p",
            "8000-8001",
        ],
        env={"COLUMNS": "1000"},
        catch_exceptions=False,
    )
    assert run_res.exit_code
    assert (
        "Port specification only works if exactly one Tesseract is being served."
        in run_res.stderr
    )

    # Check invalid ports.
    run_res = cli_runner.invoke(
        app,
        [
            "serve",
            built_image_name,
            "-p",
            "8000-999999",
        ],
        env={"COLUMNS": "1000"},
        catch_exceptions=False,
    )
    assert run_res.exit_code
    assert "Ports '8000-999999' must be between" in run_res.stderr

    # Check poorly formatted ports.
    run_res = cli_runner.invoke(
        app,
        [
            "serve",
            built_image_name,
            "-p",
            "8000:8081",
        ],
        env={"COLUMNS": "1000"},
        catch_exceptions=False,
    )
    assert run_res.exit_code
    assert "Port '8000:8081' must be single integer or a range" in run_res.stderr

    # Check invalid port range.
    run_res = cli_runner.invoke(
        app,
        [
            "serve",
            built_image_name,
            "-p",
            "8000-7000",
        ],
        env={"COLUMNS": "1000"},
        catch_exceptions=False,
    )
    assert run_res.exit_code
    assert "Start port '8000' must be less than or equal to end" in run_res.stderr


@pytest.mark.parametrize("port", ["fixed", "range"])
def test_tesseract_serve_ports(built_image_name, port, docker_cleanup, free_port):
    """Try to serve multiple Tesseracts on multiple ports."""
    cli_runner = CliRunner(mix_stderr=False)
    project_id = None

    if port == "fixed":
        port_arg = str(free_port)
    elif port == "range":
        port_arg = f"{free_port}-{free_port + 1}"
    else:
        raise ValueError(f"Unknown port type: {port}")

    # Serve tesseract on specified ports.
    run_res = cli_runner.invoke(
        app,
        ["serve", built_image_name, "-p", port_arg],
        catch_exceptions=False,
    )
    assert run_res.exit_code == 0, run_res.stderr
    assert run_res.stdout

    project_meta = json.loads(run_res.stdout)
    project_id = project_meta["project_id"]
    docker_cleanup["project_ids"].append(project_id)

    # Ensure that actual used ports are in the specified port range.
    test_ports = port_arg.split("-")
    start_port = int(test_ports[0])
    end_port = int(test_ports[1]) if len(test_ports) > 1 else start_port

    actual_port = int(project_meta["containers"][0]["port"])
    assert actual_port in range(start_port, end_port + 1)

    # Ensure specified ports are in `tesseract ps` and served Tesseracts are usable.
    run_res = cli_runner.invoke(
        app,
        ["ps"],
        env={"COLUMNS": "1000"},
        catch_exceptions=False,
    )

    res = requests.get(f"http://localhost:{actual_port}/health")
    assert res.status_code == 200, res.text
    assert str(actual_port) in run_res.stdout


@pytest.mark.parametrize("no_compose", [True, False])
@pytest.mark.parametrize("volume_type", ["bind", "named"])
@pytest.mark.parametrize("user", [None, "root", "1000:1000"])
def test_tesseract_serve_docker_volume(
    built_image_name,
    docker_client,
    docker_volume,
    tmp_path,
    docker_cleanup,
    user,
    volume_type,
    no_compose,
):
    """Test serving Tesseract with a Docker volume or bind mount.

    This should cover most permissions issues that can arise with Docker volumes.
    """
    if is_podman() and not no_compose:
        pytest.xfail("Podman does not support --no-compose option.")

    cli_runner = CliRunner(mix_stderr=False)
    project_id = None
<<<<<<< HEAD

    # Pytest creates the tmp_path fixture with drwx------ mode, we need others
    # to be able to read and execute the path so the Docker volume is readable
    # from within the container
    tmp_path.chmod(0o0707)
=======
>>>>>>> f2378acb

    dest = Path("/tesseract/output_data")

    if volume_type == "bind":
        # Use bind mount with a temporary directory
        volume_to_bind = str(tmp_path)
    elif volume_type == "named":
        # Use docker volume instead of bind mounting
        volume_to_bind = docker_volume.name
    else:
        raise ValueError(f"Unknown volume type: {volume_type}")

    run_res = cli_runner.invoke(
        app,
        [
            "serve",
            "--volume",
            f"{volume_to_bind}:{dest}:rw",
            *(("--user", user) if user else []),
            built_image_name,
            *(("--no-compose",) if no_compose else [built_image_name]),
        ],
        catch_exceptions=False,
    )
    assert run_res.exit_code == 0, run_res.stderr
    assert run_res.stdout

    project_meta = json.loads(run_res.stdout)
    project_id = project_meta["project_id"]

    if no_compose:
        docker_cleanup["containers"].append(project_id)
    else:
        docker_cleanup["project_ids"].append(project_id)

    tesseract0_id = project_meta["containers"][0]["name"]
    tesseract0 = docker_client.containers.get(tesseract0_id)

    if volume_type == "bind":
        # Create file outside the containers and check it from inside the container
        tmpfile = Path(tmp_path) / "hi"
        with open(tmpfile, "w") as hello:
            hello.write("world")
            hello.flush()

        if volume_type == "bind" and user not in (None, "root"):
            # If we are not running as root, ensure the file is readable by the target user
            tmp_path.chmod(0o777)
            tmpfile.chmod(0o644)

        exit_code, output = tesseract0.exec_run(["cat", f"{dest}/hi"])
        assert exit_code == 0
        assert output.decode() == "world"

    # Create file inside a container and access it from the other
    bar_file = dest / "bar"
    exit_code, output = tesseract0.exec_run(["ls", "-la", str(dest)])
    assert exit_code == 0, output.decode()

    exit_code, output = tesseract0.exec_run(["touch", str(bar_file)])
    assert exit_code == 0

    if not no_compose:
        tesseract1_id = project_meta["containers"][1]["name"]
        tesseract1 = docker_client.containers.get(tesseract1_id)

        exit_code, output = tesseract1.exec_run(["cat", str(bar_file)])
        assert exit_code == 0
        exit_code, output = tesseract1.exec_run(
            ["bash", "-c", f'echo "hello" > {bar_file}']
        )
        assert exit_code == 0

    if volume_type == "bind":
        # The file should exist outside the container
        assert (tmp_path / "bar").exists()


@pytest.mark.parametrize("user", ["root", "1000"])
def test_tesseract_serve_docker_volume(
    built_image_name, docker_client, docker_volume, user
):
    cli_runner = CliRunner(mix_stderr=False)
    project_id = None

    dest = Path("/foo/")
    # Use docker volume instead of bind mounting
    volume_to_bind = docker_volume.name

    run_res = cli_runner.invoke(
        app,
        [
            "serve",
            "--volume",
            f"{volume_to_bind}:{dest}",
            "--user",
            user,
            built_image_name,
            built_image_name,
        ],
        catch_exceptions=False,
    )
    assert run_res.exit_code == 0, run_res.stderr
    assert run_res.stdout

    project_meta = json.loads(run_res.stdout)
    project_id = project_meta["project_id"]

    def volume_read_write():
        # Create file inside a container and check it from the other
        bar_file = dest / "bar"
        exit_code, _ = tesseract0.exec_run(["touch", f"{bar_file}"])
        assert exit_code == 0
        exit_code, _ = tesseract1.exec_run(["cat", f"{bar_file}"])
        assert exit_code == 0

    try:
        tesseract0_id = project_meta["containers"][0]["name"]
        tesseract0 = docker_client.containers.get(tesseract0_id)
        tesseract1_id = project_meta["containers"][1]["name"]
        tesseract1 = docker_client.containers.get(tesseract1_id)
        # Podman does UID remapping by default to avoid permission issues
        docker_host = os.environ.get("DOCKER_HOST", "")
        if user == "root" or "podman" in docker_host:
            volume_read_write()
        else:
            with pytest.raises(ContainerError) as e:
                volume_read_write()
            assert "Permission denied" in str(e)
    finally:
        if project_id:
            run_res = cli_runner.invoke(
                app,
                [
                    "teardown",
                    project_id,
                ],
                catch_exceptions=False,
            )
            assert run_res.exit_code == 0, run_res.stderr


def test_tesseract_serve_interop(built_image_name, docker_client, docker_cleanup):
    cli_runner = CliRunner(mix_stderr=False)

    run_res = cli_runner.invoke(
        app,
        [
            "serve",
            built_image_name,
            built_image_name,
            "--service-names",
            "tess-1,tess-2",
        ],
        env={"COLUMNS": "1000"},
        catch_exceptions=False,
    )
    assert run_res.exit_code == 0

    project_meta = json.loads(run_res.stdout)
    project_id = project_meta["project_id"]
    docker_cleanup["project_ids"].append(project_id)

    project_containers = [project_meta["containers"][i]["name"] for i in range(2)]

    tess_1 = docker_client.containers.get(project_containers[0])

    returncode, stdout = tess_1.exec_run(
        [
            "python",
            "-c",
            'import requests; requests.get("http://tess-2:8000/health").raise_for_status()',
        ]
    )
    assert returncode == 0, stdout.decode()


@pytest.mark.parametrize("no_compose", [True, False])
def test_serve_nonstandard_host_ip(
    docker_client, built_image_name, docker_cleanup, free_port, no_compose
):
    """Test serving Tesseract with a non-standard host IP."""

    def _get_host_ip():
        """Get a network interface IP address that is not localhost."""
        import socket
        from contextlib import closing

        with closing(socket.socket(socket.AF_INET, socket.SOCK_DGRAM)) as s:
            # We ping to the Google DNS server to get a valid external IP address
            s.connect(("8.8.8.8", 80))
            return s.getsockname()[0]

    cli_runner = CliRunner(mix_stderr=False)
    project_id = None

    # Use a non-standard host IP
    host_ip = _get_host_ip()
    assert host_ip not in ("", "127.0.0.1", "localhost")  # sanity check

    run_res = cli_runner.invoke(
        app,
        [
            "serve",
            built_image_name,
            "-p",
            str(free_port),
            "--host-ip",
            host_ip,
            *(["--no-compose"] if no_compose else []),
        ],
        catch_exceptions=False,
    )
    assert run_res.exit_code == 0, run_res.stderr
    assert run_res.stdout
    project_meta = json.loads(run_res.stdout)
    project_id = project_meta["project_id"]

    if no_compose:
        docker_cleanup["containers"].append(project_id)
    else:
        docker_cleanup["project_ids"].append(project_id)

    project_container = docker_client.containers.get(
        project_meta["containers"][0]["name"]
    )
    assert project_container.host_ip == host_ip

    res = requests.get(f"http://{host_ip}:{project_container.host_port}/health")
    assert res.status_code == 200, res.text

    with pytest.raises(requests.ConnectionError):
        # Ensure that the Tesseract is not accessible from localhost
        requests.get(f"http://localhost:{project_container.host_port}/health")


@pytest.mark.parametrize("use_input_dir", [True, False])
def test_tesseract_cli_options_parsing(built_image_name, tmpdir, use_input_dir):
    cli_runner = CliRunner(mix_stderr=False)

    examples_dir = Path(__file__).parent.parent.parent / "examples"
    example_inputs = examples_dir / "vectoradd" / "example_inputs.json"

    test_commands = (
        ["apply", "-f", "json+binref", "-o", str(tmpdir), f"@{example_inputs}"],
        ["apply", f"@{example_inputs}", "-f", "json+binref", "-o", str(tmpdir)],
        ["apply", "-o", str(tmpdir), f"@{example_inputs}", "-f", "json+binref"],
    )

    if use_input_dir:
        additional_options = ["--input-dir", str(example_inputs.parent)]
    else:
        additional_options = []

    for args in test_commands:
        run_res = cli_runner.invoke(
            app,
            [
                "run",
                built_image_name,
                *additional_options,
                *args,
            ],
            catch_exceptions=False,
        )
        assert run_res.exit_code == 0, run_res.stderr

        with open(Path(tmpdir) / "results.json") as fi:
            results = fi.read()
            assert ".bin:0" in results


def test_tarball_install(dummy_tesseract_package, docker_cleanup):
    import subprocess
    from textwrap import dedent

    tesseract_api = dedent(
        """
    import cowsay
    from pydantic import BaseModel

    class InputSchema(BaseModel):
        message: str = "Hello, Tesseractor!"

    class OutputSchema(BaseModel):
        out: str

    def apply(inputs: InputSchema) -> OutputSchema:
        return OutputSchema(out=cowsay.get_output_string("cow", inputs.message))
    """
    )

    tesseract_requirements = "./cowsay-6.1-py3-none-any.whl"

    subprocess.run(
        ["pip", "download", "cowsay==6.1", "-d", str(dummy_tesseract_package)]
    )
    with open(dummy_tesseract_package / "tesseract_api.py", "w") as f:
        f.write(tesseract_api)
    with open(dummy_tesseract_package / "tesseract_requirements.txt", "w") as f:
        f.write(tesseract_requirements)

    cli_runner = CliRunner(mix_stderr=False)
    result = cli_runner.invoke(
        app,
        ["--loglevel", "debug", "build", str(dummy_tesseract_package)],
        catch_exceptions=False,
    )
    assert result.exit_code == 0, result.stderr

    img_tag = json.loads(result.stdout)[0]
    docker_cleanup["images"].append(img_tag)<|MERGE_RESOLUTION|>--- conflicted
+++ resolved
@@ -5,10 +5,7 @@
 
 import json
 import os
-<<<<<<< HEAD
-=======
 import subprocess
->>>>>>> f2378acb
 from pathlib import Path
 
 import pytest
@@ -18,11 +15,7 @@
 from typer.testing import CliRunner
 
 from tesseract_core.sdk.cli import AVAILABLE_RECIPES, app
-<<<<<<< HEAD
-from tesseract_core.sdk.docker_client import ContainerError
-=======
 from tesseract_core.sdk.docker_client import is_podman
->>>>>>> f2378acb
 
 
 @pytest.fixture(scope="module")
@@ -502,14 +495,6 @@
 
     cli_runner = CliRunner(mix_stderr=False)
     project_id = None
-<<<<<<< HEAD
-
-    # Pytest creates the tmp_path fixture with drwx------ mode, we need others
-    # to be able to read and execute the path so the Docker volume is readable
-    # from within the container
-    tmp_path.chmod(0o0707)
-=======
->>>>>>> f2378acb
 
     dest = Path("/tesseract/output_data")
 
@@ -586,70 +571,6 @@
     if volume_type == "bind":
         # The file should exist outside the container
         assert (tmp_path / "bar").exists()
-
-
-@pytest.mark.parametrize("user", ["root", "1000"])
-def test_tesseract_serve_docker_volume(
-    built_image_name, docker_client, docker_volume, user
-):
-    cli_runner = CliRunner(mix_stderr=False)
-    project_id = None
-
-    dest = Path("/foo/")
-    # Use docker volume instead of bind mounting
-    volume_to_bind = docker_volume.name
-
-    run_res = cli_runner.invoke(
-        app,
-        [
-            "serve",
-            "--volume",
-            f"{volume_to_bind}:{dest}",
-            "--user",
-            user,
-            built_image_name,
-            built_image_name,
-        ],
-        catch_exceptions=False,
-    )
-    assert run_res.exit_code == 0, run_res.stderr
-    assert run_res.stdout
-
-    project_meta = json.loads(run_res.stdout)
-    project_id = project_meta["project_id"]
-
-    def volume_read_write():
-        # Create file inside a container and check it from the other
-        bar_file = dest / "bar"
-        exit_code, _ = tesseract0.exec_run(["touch", f"{bar_file}"])
-        assert exit_code == 0
-        exit_code, _ = tesseract1.exec_run(["cat", f"{bar_file}"])
-        assert exit_code == 0
-
-    try:
-        tesseract0_id = project_meta["containers"][0]["name"]
-        tesseract0 = docker_client.containers.get(tesseract0_id)
-        tesseract1_id = project_meta["containers"][1]["name"]
-        tesseract1 = docker_client.containers.get(tesseract1_id)
-        # Podman does UID remapping by default to avoid permission issues
-        docker_host = os.environ.get("DOCKER_HOST", "")
-        if user == "root" or "podman" in docker_host:
-            volume_read_write()
-        else:
-            with pytest.raises(ContainerError) as e:
-                volume_read_write()
-            assert "Permission denied" in str(e)
-    finally:
-        if project_id:
-            run_res = cli_runner.invoke(
-                app,
-                [
-                    "teardown",
-                    project_id,
-                ],
-                catch_exceptions=False,
-            )
-            assert run_res.exit_code == 0, run_res.stderr
 
 
 def test_tesseract_serve_interop(built_image_name, docker_client, docker_cleanup):
