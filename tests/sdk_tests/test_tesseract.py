--- conflicted
+++ resolved
@@ -107,16 +107,12 @@
         pass
 
     mock_serving["serve_mock"].assert_called_with(
-<<<<<<< HEAD
         ["sometesseract:0.2.3"],
-        port="",
+        ports=None,
         volumes=None,
         gpus=None,
         debug=True,
         num_workers=1,
-=======
-        ["sometesseract:0.2.3"], ports=None, volumes=None, gpus=None, debug=True
->>>>>>> 7be8d6b7
     )
 
     mock_serving["teardown_mock"].assert_called_with("proj-id-123")
