--- conflicted
+++ resolved
@@ -252,17 +252,12 @@
 def _docker_cleanup(docker_client, request):
     """Clean up all tesseracts created by the tests."""
     # Shared object to track what objects need to be cleaned up in each test
-<<<<<<< HEAD
     context = {
         "images": [],
-        "project_ids": [],
         "containers": [],
         "volumes": [],
         "networks": [],
     }
-=======
-    context = {"images": [], "containers": [], "volumes": []}
->>>>>>> f11165c3
 
     def pprint_exc(e: BaseException) -> str:
         """Pretty print exception."""
