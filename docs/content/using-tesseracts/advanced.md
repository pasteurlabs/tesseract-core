# Advanced usage

## File aliasing

The `tesseract` command can take care of
passing data from local disk
(or any [fsspec-compatible](https://filesystem-spec.readthedocs.io/en/latest/) resource,
like HTTP, FTP, S3 Buckets, and so on) to a Tesseract via the `@` syntax.

You can mount a folder into a Tesseract with `--input-path`. A The input path is mounted with read-only permissions so a Tesseract will never mutate files located at the input path.
Paths in a Tesseract's payload have to be relative to `--input-path`:
```bash
tesseract run filereference apply \
    --input-path ./testdata \
    --output-path ./output \
    '{"inputs": {"data": ["sample_2.json", "sample_3.json"]}}'
```
See [`examples/filereference`](../examples/building-blocks/filereference)


If you want to write the output of a Tesseract to a file,
you can use the `--output-path` parameter, which also supports any
[fsspec-compatible](https://filesystem-spec.readthedocs.io/en/latest/)
target path:

```bash
$ tesseract run vectoradd apply --output-path /tmp/output @inputs.json
```

<<<<<<< HEAD
## Logging metrics

Tesseracts may log metrics and artifacts (e.g. iteration numbers, VTK files, ...) using MLflow, following the [MLflow example](examples/mlflow/).

When serving a Tesseract via `tesseract serve`, an MLflow server is automatically spun up.

```bash
$ tesseract serve mlflow
```

You can view logged items at `http://localhost:5000`.

Alternatively, you can point your Tesseract to an existing MLflow server:

```bash
$ tesseract serve --env=MLFLOW_TRACKING_URI="..."  mlflow
````

When performing a single execution, Tesseract won't provide an MLflow server. However, you can again point your Tesseract to an existing server:

```bash
$ tesseract run mlflow apply --network=host --env=MLFLOW_TRACKING_URI="..." '{"inputs": {}}'
```

When executing a tesseract natively through `tesseract-runtime`, you can set the same environment variable:

```bash
$ MLFLOW_TRACKING_URI="..." tesseract-runtime serve -p 8080
=======
## Volume mounts and user permissions

When mounting a volume into a Tesseract container, default behavior depends on the Docker engine being used. Specifically, Docker Desktop, Docker Engine, and Podman have different ways of handling user permissions for mounted volumes.

Tesseract tries to ensure that the container user has the same permissions as the host user running the `tesseract` command. This is done by setting the user ID and group ID of the container user to match those of the host user.

In cases where this fails or is not desired, you can explicitly set the user ID and group ID of the container user using the `--user` argument. This allows you to specify a different user or group for the container, which can be useful for ensuring proper permissions when accessing mounted volumes.

```{warning}
In cases where the Tesseract user is neither `root` nor the local user / file owner, you may encounter permission issues when accessing files in mounted volumes. To resolve this, ensure that the user ID and group ID are set correctly using the `--user` argument, or modify the permissions of files to be readable by any user.
```

## Passing environment variables to Tesseract containers

Through the optional `--env` argument, you can pass environment variables to Tesseracts.
This works both for serving a Tesseract and running a single execution:

```bash
$ tesseract serve --env=MY_ENV_VARIABLE="some value" helloworld
$ tesseract run --env=MY_ENV_VARIABLE="some value" helloworld apply '{"inputs": {"name": "Osborne"}}'
>>>>>>> 865f64fb
```

## Using GPUs

To leverage GPU support in your Tesseract environment, you can specify which NVIDIA GPU(s) to make available
using the `--gpus` argument when running a Tesseract command. This allows you to select specific GPUs or
enable all available GPUs for a task.

To run Tesseract on a specific GPU, provide its index:
```bash
$ tesseract run --gpus 0 helloworld apply '{"inputs": {"name": "Osborne"}}'
```

To make all available GPUs accessible, use the `--gpus all` option:
```bash
$ tesseract run --gpus all helloworld apply '{"inputs": {"name": "Osborne"}}'
```

You can also specify multiple GPUs individually:
```bash
$ tesseract run --gpus 0 --gpus 1 helloworld apply '{"inputs": {"name": "Osborne"}}'
```

The GPUs are indexed starting at zero with the same convention as `nvidia-smi`.

## Debug mode

`tesseract serve` supports a `--debug` flag; this has two effects:
  *  Tracebacks from execution are returned in the response body, instead of a generic 500 error.
     This is useful for debugging and testing, but unsafe for production environments.
  *  Aside from listening to the usual Tesseract requests, a debugpy server is also started in
     the container, and the port it's listening to is forwarded to some free port on the host which
     is displayed in the cli when spinning up a tesseract via `tesseract serve`. This allows you to perform
     remote debugging sessions.

In particular, if you are using VScode, here is a sample launch config to attach to a running Tesseract in
debug mode:
```json
        {
            "name": "Tesseract: Remote debugger",
            "type": "debugpy",
            "request": "attach",
            "connect": {
                "host": "localhost",
                "port": "PORT_NUMBER_HERE"
            },
            "pathMappings": [
                {
                    "localRoot": "${workspaceFolder}/examples/helloworld",
                    "remoteRoot": "/tesseract"
                }
            ],
        },
```
(make sure to fill in with the actual port number). After inserting this into the `configurations`
field of your `launch.json` file, you should be able to attach to the Tesseract being served by clicking on the
green "play" button at the top left corner of the "Run and Debug" tab.

![Starting remote debug session in VScode](./remote_debug.png)

For more information on the VSCode debugger, see [this guide](https://code.visualstudio.com/docs/debugtest/debugging).<|MERGE_RESOLUTION|>--- conflicted
+++ resolved
@@ -27,7 +27,6 @@
 $ tesseract run vectoradd apply --output-path /tmp/output @inputs.json
 ```
 
-<<<<<<< HEAD
 ## Logging metrics
 
 Tesseracts may log metrics and artifacts (e.g. iteration numbers, VTK files, ...) using MLflow, following the [MLflow example](examples/mlflow/).
@@ -56,7 +55,8 @@
 
 ```bash
 $ MLFLOW_TRACKING_URI="..." tesseract-runtime serve -p 8080
-=======
+```
+
 ## Volume mounts and user permissions
 
 When mounting a volume into a Tesseract container, default behavior depends on the Docker engine being used. Specifically, Docker Desktop, Docker Engine, and Podman have different ways of handling user permissions for mounted volumes.
@@ -77,7 +77,6 @@
 ```bash
 $ tesseract serve --env=MY_ENV_VARIABLE="some value" helloworld
 $ tesseract run --env=MY_ENV_VARIABLE="some value" helloworld apply '{"inputs": {"name": "Osborne"}}'
->>>>>>> 865f64fb
 ```
 
 ## Using GPUs
