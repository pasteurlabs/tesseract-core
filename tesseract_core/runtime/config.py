# Copyright 2025 Pasteur Labs. All Rights Reserved.
# SPDX-License-Identifier: Apache-2.0

import os
from pathlib import Path
from typing import Any

from pydantic import BaseModel, ConfigDict, FilePath


class RuntimeConfig(BaseModel):
    """Available runtime configuration."""

    api_path: FilePath = Path("tesseract_api.py")
    name: str = "Tesseract"
<<<<<<< HEAD
    version: str = "unknown"
=======
    description: str = ""
    version: str = "0+unknown"
>>>>>>> 1d4f3d88
    debug: bool = False
    input_path: str = "."
    output_path: str = "."

    model_config = ConfigDict(frozen=True, extra="forbid")


def update_config(**kwargs: Any) -> None:
    """Create a new runtime configuration from the current environment.

    Passed keyword arguments will override environment variables.
    """
    global _current_config

    conf_settings = {}
    for field in RuntimeConfig.model_fields.keys():
        env_key = f"TESSERACT_{field.upper()}"
        if env_key in os.environ:
            conf_settings[field] = os.environ[env_key]

    for field in _config_overrides:
        conf_settings[field] = getattr(_current_config, field)

    conf_settings.update(kwargs)
    config = RuntimeConfig(**conf_settings)

    _config_overrides.update(set(conf_settings.keys()))
    _current_config = config


_current_config = None
_config_overrides = set()


def get_config() -> RuntimeConfig:
    """Return the current runtime configuration."""
    if _current_config is None:
        update_config()
    assert _current_config is not None
    return _current_config<|MERGE_RESOLUTION|>--- conflicted
+++ resolved
@@ -13,12 +13,8 @@
 
     api_path: FilePath = Path("tesseract_api.py")
     name: str = "Tesseract"
-<<<<<<< HEAD
+    description: str = ""
     version: str = "unknown"
-=======
-    description: str = ""
-    version: str = "0+unknown"
->>>>>>> 1d4f3d88
     debug: bool = False
     input_path: str = "."
     output_path: str = "."
