--- conflicted
+++ resolved
@@ -15,13 +15,9 @@
     name: str = "Tesseract"
     version: str = "0+unknown"
     debug: bool = False
-<<<<<<< HEAD
-    input_path: str = ""
-    log_file: str = None
-=======
     input_path: str = "/tesseract/input_data"
     output_path: str = "/tesseract/output_data"
->>>>>>> 1d9fb6ef
+    log_file: str = None
 
     model_config = ConfigDict(frozen=True, extra="forbid")
 
