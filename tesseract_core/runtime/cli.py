# Copyright 2025 Pasteur Labs. All Rights Reserved.
# SPDX-License-Identifier: Apache-2.0

"""This module provides a command-line interface for interacting with the Tesseract runtime."""

import contextlib
import io
import os
import sys
from collections.abc import Callable, Generator
from pathlib import Path
from textwrap import dedent
from typing import Any, Optional

import click
import typer
from pydantic import ValidationError

from tesseract_core.runtime.config import get_config
from tesseract_core.runtime.core import (
    check_tesseract_api,
    create_endpoints,
    get_tesseract_api,
)
from tesseract_core.runtime.file_interactions import (
    SUPPORTED_FORMATS,
    guess_format_from_path,
    load_bytes,
    output_to_bytes,
    read_from_path,
<<<<<<< HEAD
    set_client_input_path,
    set_client_output_path,
=======
    set_input_path,
    set_output_path,
>>>>>>> 46202de8
    write_to_path,
)
from tesseract_core.runtime.finite_differences import (
    check_gradients as check_gradients_,
)
from tesseract_core.runtime.serve import create_rest_api
from tesseract_core.runtime.serve import serve as serve_


class SpellcheckedTyperGroup(typer.core.TyperGroup):
    """A Typer group that suggests similar commands if a command is not found."""

    def get_command(self, ctx: click.Context, invoked_command: str) -> Any:
        """Get a command from the Typer group, suggesting similar commands if the command is not found."""
        import difflib

        possible_commands = self.list_commands(ctx)
        if invoked_command not in possible_commands:
            close_match = difflib.get_close_matches(
                invoked_command, possible_commands, n=1, cutoff=0.6
            )
            if close_match:
                raise click.UsageError(
                    f"No such command '{invoked_command}'. Did you mean '{close_match[0]}'?",
                    ctx,
                )
        return super().get_command(ctx, invoked_command)


app = typer.Typer(name="tesseract-runtime", cls=SpellcheckedTyperGroup)


def _prettify_docstring(docstr: str) -> str:
    """Enforce consistent indentation level of docstrings."""
    # First line is not indented, the rest is -> leads to formatting issues
    docstring_lines = docstr.split("\n")
    dedented_lines = dedent("\n".join(docstring_lines[1:]))
    return "\n".join([docstring_lines[0].lstrip(), dedented_lines])


def _parse_arg_callback(
    ctx: Any, param: Any, value: Any
) -> tuple[dict[str, Any], Optional[Path]]:
    """Click callback to parse Tesseract input arguments provided in the CLI.

    Returns a tuple of the parsed value and the base directory of the input path, if any.
    """
    base_dir = None

    if not isinstance(value, str):
        # Passthrough, probably a default value
        return value, base_dir

    if value.startswith("@"):
        base_dir = Path(value[1:]).parent
        value_format = guess_format_from_path(value[1:])
        try:
            value_bytes = read_from_path(value[1:])
        except Exception as e:
            raise click.BadParameter(f"Could not read data from path {value}.") from e
    else:
        # Data given directly via the CLI is always in JSON format
        value_format = "json"
        value_bytes = value.encode()

    try:
        decoded_value = load_bytes(value_bytes, value_format)
    except Exception as e:
        raise click.BadParameter(
            f"Could not decode data using format {value_format}"
        ) from e

    return decoded_value, base_dir


@app.callback(
    no_args_is_help=False,
    context_settings={"help_option_names": ["-h", "--help"]},
)
def main_callback() -> None:
    """Invoke the Tesseract runtime.

    The Tesseract runtime can be configured via environment variables; for example,
    ``export TESSERACT_RUNTIME_PORT=8080`` sets the port to use for ``tesseract serve`` to 8080.
    """
    pass


tesseract_runtime = typer.main.get_command(app)


def _schema_to_docstring(schema: Any, current_indent: int = 0) -> str:
    """Convert a Pydantic schema to a human-readable docstring."""
    docstring = []
    indent = " " * current_indent

    if not hasattr(schema, "model_fields"):
        return ""

    is_root = schema.model_fields.keys() == {"root"}

    for field, field_info in schema.model_fields.items():
        if is_root:
            docline = f"{indent}{field_info.description}"
        else:
            docline = f"{indent}{field}: {field_info.description}"

        if (
            field_info.default is not None
            and str(field_info.default) != "PydanticUndefined"
        ):
            docline = f"{docline} [default: {field_info.default}]"

        docstring.append(docline)

        if hasattr(field_info.annotation, "model_fields"):
            docstring.append(
                _schema_to_docstring(field_info.annotation, current_indent + 4)
            )

    return "\n".join(docstring)


@tesseract_runtime.command()
def check() -> None:
    """Check whether the Tesseract API is valid."""
    api_module = get_tesseract_api()
    check_tesseract_api(api_module)
    typer.echo("✅ Tesseract API check successful ✅")


@tesseract_runtime.command()
@click.argument(
    "payload",
    type=click.STRING,
    required=True,
    metavar="JSON_PAYLOAD",
    callback=_parse_arg_callback,
)
@click.option(
    "--endpoints",
    type=click.STRING,
    required=False,
    multiple=True,
    help="Endpoints to check gradients for (default: check all).",
)
@click.option(
    "--input-paths",
    type=click.STRING,
    required=False,
    multiple=True,
    help="Paths to differentiable inputs to check gradients for (default: check all).",
)
@click.option(
    "--output-paths",
    type=click.STRING,
    required=False,
    multiple=True,
    help="Paths to differentiable outputs to check gradients for (default: check all).",
)
@click.option(
    "--eps",
    type=click.FLOAT,
    required=False,
    help="Step size for finite differences.",
    default=1e-4,
    show_default=True,
)
@click.option(
    "--rtol",
    type=click.FLOAT,
    required=False,
    help="Relative tolerance when comparing finite differences to gradients.",
    default=0.1,
    show_default=True,
)
@click.option(
    "--max-evals",
    type=click.INT,
    required=False,
    help="Maximum number of evaluations per input.",
    default=1000,
    show_default=True,
)
@click.option(
    "--max-failures",
    type=click.INT,
    required=False,
    help="Maximum number of failures to report per endpoint.",
    default=10,
    show_default=True,
)
@click.option(
    "--seed",
    type=click.INT,
    required=False,
    help="Seed for random number generator. If not set, a random seed is used.",
    default=None,
)
@click.option(
    "--show-progress",
    is_flag=True,
    default=True,
    help="Show progress bar.",
)
def check_gradients(
    payload: tuple[dict[str, Any], Optional[Path]],
    input_paths: list[str],
    output_paths: list[str],
    endpoints: list[str],
    eps: float,
    rtol: float,
    max_evals: int,
    max_failures: int,
    seed: Optional[int],
    show_progress: bool,
) -> None:
    """Check gradients of endpoints against a finite difference approximation.

    This is an automated way to check the correctness of the gradients of the different AD endpoints
    (jacobian, jacobian_vector_product, vector_jacobian_product) of a ``tesseract_api.py`` module.
    It will sample random indices and compare the gradients computed by the AD endpoints with the
    finite difference approximation.

    Warning:
        Finite differences are not exact and the comparison is done with a tolerance. This means
        that the check may fail even if the gradients are correct, and vice versa.

    Finite difference approximations are sensitive to numerical precision. When finite differences
    are reported incorrectly as 0.0, it is likely that the chosen `eps` is too small, especially for
    inputs that do not use float64 precision.
    """
    api_module = get_tesseract_api()
    inputs, base_dir = payload

    result_iter = check_gradients_(
        api_module,
        inputs,
        base_dir=base_dir,
        input_paths=input_paths,
        output_paths=output_paths,
        endpoints=endpoints,
        max_evals=max_evals,
        eps=eps,
        rtol=rtol,
        seed=seed,
        show_progress=show_progress,
    )

    failed = False
    for endpoint, failures, num_evals in result_iter:
        if not failures:
            typer.echo(
                f"✅ Gradient check for {endpoint} passed ✅ ({len(failures)} failures / {num_evals} checks)"
            )
        else:
            failed = True
            typer.echo()
            typer.echo(
                f"⚠️ Gradient check for {endpoint} failed ⚠️ ({len(failures)} failures / {num_evals} checks)"
            )
            printed_failures = min(len(failures), max_failures)
            typer.echo(f"First {printed_failures} failures:")
            for failure in failures[:printed_failures]:
                typer.echo(
                    f"  Input path: '{failure.in_path}', Output path: '{failure.out_path}', Index: {failure.idx}"
                )
                if failure.exception:
                    typer.echo(f"  Encountered exception: {failure.exception}")
                else:
                    typer.echo(f"  {endpoint} value: {failure.grad_val}")
                    typer.echo(f"  Finite difference value: {failure.ref_val}")
                typer.echo()

    if failed:
        typer.echo("❌ Some gradient checks failed ❌")
        sys.exit(1)


@tesseract_runtime.command()
@click.option("-p", "--port", default=8000, help="Port number")
@click.option("-h", "--host", default="127.0.0.1", help="Host IP address")
@click.option("-w", "--num-workers", default=1, help="Number of worker processes")
def serve(host: str, port: int, num_workers: int) -> None:
    """Start running this Tesseract's web server."""
    serve_(host=host, port=port, num_workers=num_workers)


def _create_user_defined_cli_command(
    user_function: Callable, out_stream: Optional[io.IOBase]
) -> click.Command:
    """Creates a click command which sends requests to Tesseract endpoints.

    We need to do this dynamically, as we want to generate docs and usage
    from the Tesseract api's signature and docstrings.

    Args:
        user_function: The user-defined function to create a CLI command for.
        out_stream: The default output stream to write to. If None, defaults to
            sys.stdout at the time of invocation.
    """
    InputSchema = user_function.__annotations__.get("payload", None)
    OutputSchema = user_function.__annotations__.get("return", None)

    options = []

    if InputSchema is not None:
        options.append(
            click.Argument(
                ["payload"],
                type=click.STRING,
                required=True,
                metavar="JSON_PAYLOAD",
                callback=_parse_arg_callback,
            )
        )

    options.extend(
        [
            click.Option(
                ["--input-path"],
                type=click.STRING,
                help="coming soon.",
                default=None,
            ),
            click.Option(
                ["-o", "--output-path"],
                type=click.STRING,
                help=(
                    "Output path to write the result to, such as local directory or S3 URI "
                    "(may be anything supported by fsspec). [default: write to stdout]"
                ),
                default=None,
            ),
            click.Option(
                ["-f", "--output-format"],
                type=click.Choice(SUPPORTED_FORMATS),
                help="Output format to write results in.",
                default="json",
            ),
        ]
    )

    def _callback_wrapper(
        input_path: Optional[str],
        output_path: Optional[str],
        output_format: SUPPORTED_FORMATS,
        **optional_args: Any,
    ):
        if input_path:
<<<<<<< HEAD
            set_client_input_path(input_path)
=======
            set_input_path(input_path)
>>>>>>> 46202de8

        if output_format == "json+binref" and output_path is None:
            raise ValueError("--output-path must be specified for json+binref format")

        out_stream_ = out_stream or sys.stdout

        user_function_args = {}

        if InputSchema is not None:
            payload, base_dir = optional_args["payload"]
            try:
                user_function_args["payload"] = InputSchema.model_validate(
                    payload, context={"base_dir": base_dir}
                )
            except ValidationError as e:
                raise click.BadParameter(
                    e,
                    param=InputSchema,
                    param_hint=InputSchema.__name__,
                ) from e

        if output_path:
<<<<<<< HEAD
            set_client_output_path(output_path)
=======
            set_output_path(output_path)
>>>>>>> 46202de8

        result = user_function(**user_function_args)
        result = output_to_bytes(result, output_format, output_path)

        if output_path is None:
            # write raw bytes to out_stream.buffer to support binary data (which may e.g. be piped)
            out_stream_.buffer.write(result)
            out_stream_.flush()
        else:
            format = output_format.split("+", maxsplit=1)[0]
            write_to_path(result, f"{output_path}/results.{format}")

    function_name = user_function.__name__.replace("_", "-")

    # Assemble docstring
    function_doc = [_prettify_docstring(user_function.__doc__)]

    if InputSchema is not None and hasattr(InputSchema, "model_fields"):
        function_doc.append(
            "\nFirst argument is the payload, which should be a JSON object with the following structure."
        )

        # \b\n disables click's automatic formatting
        function_doc.append("\n\n\b\nInput schema:")
        function_doc.append(_schema_to_docstring(InputSchema, current_indent=4))

    if OutputSchema is not None and hasattr(OutputSchema, "model_fields"):
        function_doc.append("\n\n\b\nReturns:")
        function_doc.append(_schema_to_docstring(OutputSchema, current_indent=4))

    command = click.Command(
        function_name,
        short_help=f"Call the Tesseract function {function_name}.",
        help="\n".join(function_doc),
        callback=_callback_wrapper,
        params=options,
    )

    return command


def _add_user_commands_to_cli(
    group: click.Group, out_stream: Optional[io.IOBase]
) -> click.Group:
    tesseract_package = get_tesseract_api()
    endpoints = create_endpoints(tesseract_package)

    openapi_schema_ = create_rest_api(tesseract_package).openapi()

    def openapi_schema() -> dict:
        """Get the openapi.json schema."""
        return openapi_schema_

    endpoints.append(openapi_schema)

    for func in endpoints:
        group.add_command(_create_user_defined_cli_command(func, out_stream))

    return group


@contextlib.contextmanager
def stdout_to_stderr() -> Generator:
    """Redirect stdout to stderr at OS level."""
    orig_stdout = os.dup(sys.stdout.fileno())
    sys.stdout.flush()
    os.dup2(sys.stderr.fileno(), sys.stdout.fileno())
    try:
        yield os.fdopen(orig_stdout, "w", closefd=False)
    finally:
        sys.stdout.flush()
        os.dup2(orig_stdout, sys.stdout.fileno())


def main() -> None:
    """Entrypoint for the command line interface."""
    # Redirect stdout to stderr to avoid mixing any output with the JSON response.
    with stdout_to_stderr() as orig_stdout:
        # Fail as fast as possible if the Tesseract API path is not set
        api_path = get_config().api_path
        if not api_path.is_file():
            print(
                f"Tesseract API file '{api_path}' does not exist. "
                "Please ensure it is a valid file, or set the TESSERACT_API_PATH "
                "environment variable to the path of your Tesseract API file.\n"
                "\n"
                "Example:\n"
                "    $ export TESSERACT_API_PATH=/path/to/your/tesseract_api.py\n"
                "\n"
                "Aborted.",
                file=sys.stderr,
            )
            sys.exit(1)

        cli = _add_user_commands_to_cli(tesseract_runtime, out_stream=orig_stdout)
        cli(auto_envvar_prefix="TESSERACT_RUNTIME")


if __name__ == "__main__":
    main()<|MERGE_RESOLUTION|>--- conflicted
+++ resolved
@@ -28,13 +28,8 @@
     load_bytes,
     output_to_bytes,
     read_from_path,
-<<<<<<< HEAD
-    set_client_input_path,
-    set_client_output_path,
-=======
     set_input_path,
     set_output_path,
->>>>>>> 46202de8
     write_to_path,
 )
 from tesseract_core.runtime.finite_differences import (
@@ -385,11 +380,7 @@
         **optional_args: Any,
     ):
         if input_path:
-<<<<<<< HEAD
-            set_client_input_path(input_path)
-=======
             set_input_path(input_path)
->>>>>>> 46202de8
 
         if output_format == "json+binref" and output_path is None:
             raise ValueError("--output-path must be specified for json+binref format")
@@ -412,11 +403,7 @@
                 ) from e
 
         if output_path:
-<<<<<<< HEAD
-            set_client_output_path(output_path)
-=======
             set_output_path(output_path)
->>>>>>> 46202de8
 
         result = user_function(**user_function_args)
         result = output_to_bytes(result, output_format, output_path)
