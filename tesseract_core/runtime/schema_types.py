--- conflicted
+++ resolved
@@ -392,28 +392,16 @@
 def _strip_output_path(path: Path) -> Path:
     from tesseract_core.runtime.file_interactions import running_in_docker
 
-<<<<<<< HEAD
-    client_output_path = os.environ.get("TESSERACT_CLIENT_OUTPUT_PATH", None)
-    if client_output_path is None:
-        raise ValueError("Output path not set")
-    else:
-        client_output_path = Path(client_output_path)
-=======
     output_path = os.environ.get("TESSERACT_OUTPUT_PATH", None)
     if output_path is None:
         raise ValueError("Output path not set")
     else:
         output_path = Path(output_path)
->>>>>>> 46202de8
 
     if running_in_docker():
         output_path = Path("/tesseract/output_path")
     else:
-<<<<<<< HEAD
-        output_path = client_output_path
-=======
         output_path = output_path
->>>>>>> 46202de8
 
     if path.is_relative_to(output_path):
         return path.relative_to(output_path)
