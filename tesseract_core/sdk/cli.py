#!/usr/bin/env python

# Copyright 2025 Pasteur Labs. All Rights Reserved.
# SPDX-License-Identifier: Apache-2.0

import json
import re
import sys
import time
import webbrowser
from contextlib import nullcontext
from enum import Enum
from logging import getLogger
from pathlib import Path
from types import SimpleNamespace
from typing import Annotated, Any, NoReturn

import click
import typer
import yaml
from jinja2 import Environment, PackageLoader, StrictUndefined
from pydantic import ValidationError as PydanticValidationError
from rich.console import Console as RichConsole
from rich.table import Table as RichTable

from . import engine
from .api_parse import (
    EXPECTED_OBJECTS,
    TesseractBuildConfig,
    TesseractConfig,
    ValidationError,
    get_non_base_fields_in_tesseract_config,
)
from .config import get_config
from .docker_client import (
    APIError,
    BuildError,
    CLIDockerClient,
    Container,
    ContainerError,
    Image,
    ImageNotFound,
    NotFound,
)
from .exceptions import UserError
from .logs import DEFAULT_CONSOLE, set_logger

logger = getLogger("tesseract")

# Jinja2 Template Environment
ENV = Environment(
    loader=PackageLoader("tesseract_core.sdk", "templates"),
    undefined=StrictUndefined,
)

docker_client = CLIDockerClient()


class SpellcheckedTyperGroup(typer.core.TyperGroup):
    """A Typer group that suggests similar commands if a command is not found."""

    def get_command(self, ctx: click.Context, invoked_command: str) -> Any:
        """Get a command from the Typer group, suggesting similar commands if the command is not found."""
        import difflib

        possible_commands = self.list_commands(ctx)
        if invoked_command not in possible_commands:
            close_match = difflib.get_close_matches(
                invoked_command, possible_commands, n=1, cutoff=0.6
            )
            if close_match:
                raise click.UsageError(
                    f"No such command '{invoked_command}'. Did you mean '{close_match[0]}'?",
                    ctx,
                )
        return super().get_command(ctx, invoked_command)


app = typer.Typer(
    # Make -h an alias for --help
    context_settings={"help_option_names": ["-h", "--help"]},
    name="Tesseract",
    pretty_exceptions_show_locals=False,
    cls=SpellcheckedTyperGroup,
)

# Module-wide config
state = SimpleNamespace()
state.print_user_error_tracebacks = False

# Create a list of possible commands based on the ones in api_parse (kebab-cased)
POSSIBLE_CMDS = set(
    re.sub(r"([a-z])([A-Z])", r"\1-\2", object.name).replace("_", "-").lower()
    for object in EXPECTED_OBJECTS
)
POSSIBLE_CMDS.update({"health", "openapi-schema", "check", "check-gradients"})

# All fields in TesseractConfig and TesseractBuildConfig for config override
POSSIBLE_KEYPATHS = TesseractConfig.model_fields.keys()
# Check that the only field that has nested fields is build_config
assert len(get_non_base_fields_in_tesseract_config()) == 1
POSSIBLE_BUILD_CONFIGS = TesseractBuildConfig.model_fields.keys()

# Traverse templates folder to seach for recipes
AVAILABLE_RECIPES = set()
for temp_with_path in ENV.list_templates(extensions=["py"]):
    temp_with_path = Path(temp_with_path)
    if temp_with_path.name == "tesseract_api.py" and temp_with_path.parent:
        AVAILABLE_RECIPES.add(str(temp_with_path.parent))
AVAILABLE_RECIPES = sorted(AVAILABLE_RECIPES)


class LogLevel(str, Enum):
    """Available log levels for Tesseract CLI."""

    # Must be an enum to represent a choice in Typer
    debug = "debug"
    info = "info"
    warning = "warning"
    error = "error"
    critical = "critical"


def _validate_tesseract_name(name: str | None) -> str:
    if name is None:
        if sys.stdout.isatty() and sys.stdin.isatty():
            name = typer.prompt("Enter a name for the Tesseract")
        else:
            raise typer.BadParameter(
                "Name must be provided as an argument or interactively."
            )

    forbidden_characters: str = ":;,.@#$%^&*()[]{}<>?|\\`~"
    if any(char in forbidden_characters for char in name) or any(
        char.isspace() for char in name
    ):
        raise typer.BadParameter(
            f"Name cannot contain whitespace or any of the following characters: {forbidden_characters}"
        )
    return name


def version_callback(value: bool | None) -> None:
    """Typer callback for version option."""
    if value:
        from tesseract_core import __version__

        typer.echo(__version__)
        raise typer.Exit()


@app.callback()
def main_callback(
    loglevel: Annotated[
        LogLevel,
        typer.Option(
            help="Set the logging level. At debug level, also print tracebacks for user errors.",
            case_sensitive=False,
            show_default=True,
            metavar="LEVEL",
        ),
    ] = LogLevel.info,
    version: Annotated[
        bool | None,
        typer.Option(
            "--version",
            callback=version_callback,
            is_eager=True,
            help="Print Tesseract CLI version and exit.",
        ),
    ] = None,
) -> None:
    """Tesseract: A toolkit for re-usable, autodiff-native software components."""
    verbose_tracebacks = loglevel == LogLevel.debug
    state.print_user_error_tracebacks = verbose_tracebacks
    app.pretty_exceptions_show_locals = verbose_tracebacks

    set_logger(loglevel, catch_warnings=True, rich_format=True)

    try:
        get_config()
    except PydanticValidationError as err:
        message = [
            "Error while parsing Tesseract configuration. "
            "Please check your environment variables.",
            "Errors found:",
        ]
        for error in err.errors():
            message.append(
                f' - TESSERACT_{str(error["loc"][0]).upper()}="{error["input"]}": {error["msg"]}'
            )
        raise UserError("\n".join(message)) from None


def _parse_config_override(
    options: list[str] | None,
) -> dict[tuple[str, ...], Any]:
    """Parse `["path1.path2.path3=value"]` into `[(["path1", "path2", "path3"], "value")]`."""
    if options is None:
        return {}

    def _parse_option(option: str) -> tuple[tuple[str, ...], Any]:
        if "=" not in option:
            raise typer.BadParameter(
                f'Invalid config override "{option}" (must be `keypath=value`)',
                param_hint="config_override",
            )

        key, value = option.split("=", maxsplit=1)
        if not re.match(r"\w[\w|\.]*", key):
            raise typer.BadParameter(
                f'Invalid keypath "{key}" in config override "{option}"',
                param_hint="config_override",
            )

        path = tuple(key.split("."))

        try:
            value = yaml.safe_load(value)
        except yaml.YAMLError as e:
            raise typer.BadParameter(
                f'Invalid value for config override "{option}", could not parse value as YAML: {e}',
                param_hint="config_override",
            ) from e

        return path, value

    return dict(_parse_option(option) for option in options)


@app.command("build")
@engine.needs_docker
def build_image(
    src_dir: Annotated[
        Path,
        typer.Argument(
            help=(
                "Source directory for the Tesseract. Must contain `tesseract_api.py` "
                "and `tesseract_config.yaml`."
            ),
            dir_okay=True,
            exists=True,
            file_okay=False,
            readable=True,
        ),
    ],
    tag: Annotated[
        str | None,
        typer.Option(
            "--tag",
            "-t",
            help="Tag for the resulting Tesseract. This can help you distinguish between "
            "Tesseracts with the same base name, like `cfd:v1` and cfd:v2`, "
            "both named `cfd` but tagged as `v1` and `v2` respectively.",
        ),
    ] = None,
    build_dir: Annotated[
        Path | None,
        typer.Option(
            help="Directory to use for the build. Defaults to a temporary directory.",
            dir_okay=True,
            file_okay=False,
            writable=True,
        ),
    ] = None,
    forward_ssh_agent: Annotated[
        bool,
        typer.Option(
            help=(
                "Forward the SSH agent to the Docker build environment. "
                "Has to be provided if requirements.txt contains private dependencies."
            ),
        ),
    ] = False,
    config_override: Annotated[
        list[str] | None,
        typer.Option(
            help=(
                "Override a configuration option in the Tesseract. "
                "Format: ``keypath=value`` where ``keypath`` is a dot-separated path to the "
                "attribute in tesseract_config.yaml. "
                "Possible keypaths are: "
                f"{', '.join(POSSIBLE_KEYPATHS)}. \n"
                "\n Possible build_config options are: "
                f"{', '.join(POSSIBLE_BUILD_CONFIGS)}. \n"
                "\nExample: ``--config-override build_config.target_platform=linux/arm64``."
            ),
            metavar="KEYPATH=VALUE",
        ),
    ] = None,
    generate_only: Annotated[
        bool,
        typer.Option(
            help="Only generate the build context and do not actually build the image."
        ),
    ] = False,
) -> None:
    """Build a new Tesseract from a context directory.

    The passed directory must contain the files `tesseract_api.py` and `tesseract_config.yaml`
    (can be created via `tesseract init`).

    Prints the built images as JSON array to stdout, for example: `["mytesseract:latest"]`.
    If `--generate-only` is set, the path to the build context is printed instead.
    """
    if config_override is None:
        config_override = []

    parsed_config_override = _parse_config_override(config_override)

    if generate_only:
        progress_indicator = nullcontext()
    else:
        progress_indicator = DEFAULT_CONSOLE.status(
            "[white]Processing", spinner="dots", spinner_style="white"
        )

    try:
        with progress_indicator:
            build_out = engine.build_tesseract(
                src_dir,
                tag,
                build_dir=build_dir,
                inject_ssh=forward_ssh_agent,
                config_override=parsed_config_override,
                generate_only=generate_only,
            )
    except BuildError as e:
        # raise from None to Avoid overly long tracebacks,
        # all the information is in the printed logs / exception str already
        raise UserError(f"Error building Tesseract: {e}") from None
    except APIError as e:
        raise UserError(f"Docker server error: {e}") from e
    except TypeError as e:
        raise UserError(f"Input error building Tesseract: {e}") from e
    except PermissionError as e:
        raise UserError(f"Permission denied: {e}") from e
    except ValidationError as e:
        raise UserError(f"Error validating tesseract_api.py: {e}") from e

    if generate_only:
        # output is the path to the build context
        build_dir = build_out
        typer.echo(build_dir)
    else:
        # output is the built image
        image = build_out
        logger.info(f"Built image {image.short_id}, {image.tags}")
        typer.echo(json.dumps(image.tags))


@app.command("init")
def init(
    name: Annotated[
        # Guaranteed to be a string by _validate_tesseract_name
        str | None,
        typer.Option(
            help="Tesseract name as specified in tesseract_config.yaml. Will be prompted if not provided.",
            callback=_validate_tesseract_name,
            show_default=False,
        ),
    ] = None,
    target_dir: Annotated[
        Path,
        typer.Option(
            help="Path to the directory where the Tesseract API module should be created.",
            dir_okay=True,
            file_okay=False,
            writable=True,
            show_default="current directory",
        ),
    ] = Path("."),
    recipe: Annotated[
        str,
        typer.Option(
            click_type=click.Choice(AVAILABLE_RECIPES),
            help="Use a pre-configured template to initialize Tesseract API and configuration.",
        ),
    ] = "base",
) -> None:
    """Initialize a new Tesseract API module."""
    logger.info(f"Initializing Tesseract {name} in directory: {target_dir}")
    engine.init_api(target_dir, name, recipe=recipe)


def _validate_port(port: str | None) -> str | None:
    """Validate port input."""
    if port is None:
        return None

    port = port.strip()
    if "-" in port:
        start, end = port.split("-")
    else:
        start = end = port

    try:
        start, end = int(start), int(end)
    except ValueError as ex:
        raise typer.BadParameter(
            (f"Port '{port}' must be single integer or a range (e.g. -p '8000-8080')."),
            param_hint="port",
        ) from ex

    if start > end:
        raise typer.BadParameter(
            (
                f"Start port '{start}' must be less than "
                f"or equal to end port '{end}' (e.g. -p '8000-8080')."
            ),
            param_hint="port",
        )

    if not (0 <= start <= 65535) or not (0 <= end <= 65535):
        raise typer.BadParameter(
            f"Ports '{port}' must be between 0 and 65535.",
            param_hint="port",
        )
    return port


@app.command("serve")
@engine.needs_docker
def serve(
    image_names: Annotated[
        list[str],
        typer.Argument(..., help="One or more Tesseract image names"),
    ],
    volume: Annotated[
        list[str] | None,
        typer.Option(
            "-v",
            "--volume",
            help="Bind mount a volume in all Tesseracts, in Docker format: source:target[:ro|rw]",
            metavar="source:target",
            show_default=False,
        ),
    ] = None,
    environment: Annotated[
        list[str] | None,
        typer.Option(
            "--env",
            "-e",
            help="Set environment variables in the Tesseract containers, in Docker format: key=value.",
        ),
    ] = None,
    port: Annotated[
        str | None,
        typer.Option(
            "--port",
            "-p",
            help="Optional port/port range to serve the Tesseract on (e.g. -p '8080-8082'). "
            "Port must be between 1025 and 65535.",
            callback=_validate_port,
        ),
    ] = None,
    host_ip: Annotated[
        str,
        typer.Option(
            "--host-ip",
            help=(
                "IP address of the host to bind the Tesseract to. "
                "Defaults to 127.0.0.1 (localhost). To bind to all interfaces, use '0.0.0.0'. "
                "WARNING: This may expose Tesseract to all local networks, use with caution."
            ),
        ),
    ] = "127.0.0.1",
    gpus: Annotated[
        list[str] | None,
        typer.Option(
            "--gpus",
            metavar="'all' | int",
            help=(
                "IDs of host Nvidia GPUs to make available in the Tesseract. "
                "You can use all GPUs via `--gpus all` or pass (multiple) IDs: `--gpus 0 --gpus 1`."
            ),
        ),
    ] = None,
    num_workers: Annotated[
        int,
        typer.Option(
            "--num-workers",
            help="Number of worker processes to use when serving the Tesseract.",
            show_default=True,
        ),
    ] = 1,
    debug: Annotated[
        bool,
        typer.Option(
            "--debug",
            help=(
                "Enable debug mode. This will propagate full tracebacks to the client "
                "and start a debugpy server in the Tesseract. "
                "WARNING: This may expose sensitive information, use with caution (and never in production)."
            ),
        ),
    ] = False,
    no_compose: Annotated[
        bool,
        typer.Option(
            "--no-compose",
            help=(
                "Do not use Docker Compose to serve the Tesseract. "
                "Instead, the command will block until interrupted. "
                "This is useful for cases in which docker-compose is not available."
            ),
        ),
    ] = False,
    service_names: Annotated[
        str | None,
        typer.Option(
            "--service-names",
            help=(
                "Comma-separated list of service names by which each Tesseract should be exposed "
                "in the shared network. "
                "Tesseracts are reachable from one another at http://{service_name}:8000. "
                "Not supported when using --no-compose."
            ),
        ),
    ] = None,
    user: Annotated[
        str | None,
        typer.Option(
            "--user",
            help=(
<<<<<<< HEAD
                "User to run the Tesseracts as e.g. '1000' or '1000:1000' (uid:gid)."
=======
                "User to run the Tesseracts as e.g. '1000' or '1000:1000' (uid:gid). "
                "Defaults to the current user."
>>>>>>> f2378acb
            ),
        ),
    ] = None,
) -> None:
    """Serve one or more Tesseract images.

    A successful serve command will display on standard output a JSON object
    with the Docker Compose project ID, which is required to run the teardown
    command, as well as a list of all containers spawned and their respective
    ports.
    """
    if port is not None:
        if len(image_names) > 1:
            # TODO: Docker compose with multiple ports is not supported until
            # docker/compose#7188 is resolved.
            raise typer.BadParameter(
                (
                    "Port specification only works if exactly one Tesseract is being served. "
                    f"Currently attempting to serve `{len(image_names)}` Tesseracts."
                ),
                param_hint="image_names",
            )
        ports = [port]
    else:
        ports = None

    # Parse environment variables from list to dict
    if environment is not None:
        try:
            environment = {
                env.split("=", maxsplit=1)[0]: env.split("=", maxsplit=1)[1]
                for env in environment
            }
        except Exception as ex:
            raise typer.BadParameter(
                "Environment variables must be in the format 'key=value'.",
                param_hint="environment",
            ) from ex

    if service_names is not None:
        if no_compose:
            raise typer.BadParameter(
                "Service name specification only works with Docker Compose.",
                param_hint="service_names",
            )

        service_names_list = service_names.split(",")
    else:
        service_names_list = None

    try:
        project_id = engine.serve(
            image_names,
            host_ip,
            ports,
            volume,
            environment,
            gpus,
            debug,
            num_workers,
            no_compose,
            service_names_list,
            user,
        )
    except RuntimeError as ex:
        raise UserError(
            f"Internal Docker error occurred while serving Tesseracts: {ex}"
        ) from ex

    container_ports = _display_project_meta(project_id)
    logger.info(
        f"Tesseract project ID, use it with 'tesseract teardown' command: {project_id}"
    )
    project_meta = {"project_id": project_id, "containers": container_ports}
    json_info = json.dumps(project_meta)
    typer.echo(json_info, nl=False)


@app.command("list")
@engine.needs_docker
def list_tesseract_images() -> None:
    """Display all Tesseract images."""
    _display_tesseract_image_meta()


@app.command("ps")
@engine.needs_docker
def list_tesseract_containers() -> None:
    """Display all Tesseract containers."""
    _display_tesseract_containers_meta()


def _display_tesseract_image_meta() -> None:
    """Display Tesseract image metadata."""
    table = RichTable("ID", "Tags", "Name", "Version", "Description")
    images = docker_client.images.list()
    for image in images:
        tesseract_vals = _get_tesseract_env_vals(image)
        if tesseract_vals:
            table.add_row(
                # Checksum Type + First 12 Chars of ID
                image.id[:19],
                str(image.tags),
                tesseract_vals["TESSERACT_NAME"],
                tesseract_vals.get("TESSERACT_VERSION", ""),
                tesseract_vals.get("TESSERACT_DESCRIPTION", "").replace("\n", " "),
            )
    RichConsole().print(table)


def _display_tesseract_containers_meta() -> None:
    """Display Tesseract containers metadata."""
    table = RichTable(
        "ID", "Name", "Version", "Host Address", "Project ID", "Description"
    )
    containers = docker_client.containers.list()
    for container in containers:
        tesseract_vals = _get_tesseract_env_vals(container)
        if tesseract_vals:
            tesseract_project = _find_tesseract_project(container)
            table.add_row(
                container.id[:12],
                tesseract_vals["TESSERACT_NAME"],
                tesseract_vals["TESSERACT_VERSION"],
                f"{container.host_ip}:{container.host_port}",
                tesseract_project,
                tesseract_vals.get("TESSERACT_DESCRIPTION", "").replace("\\n", " "),
            )
    RichConsole().print(table)


def _get_tesseract_env_vals(
    docker_asset: Image | Container,
) -> dict:
    """Convert Tesseract environment variables from list to dictionary."""
    env_vals = [s for s in docker_asset.attrs["Config"]["Env"] if "TESSERACT_" in s]
    return {item.split("=")[0]: item.split("=")[1] for item in env_vals}


def _find_tesseract_project(
    tesseract: Container,
) -> str:
    """Find the Tesseract Project ID for a given tesseract.

    A Tesseract Project ID is either a Docker Compose ID or a container name.
    """
    if tesseract.project_id is not None:
        return tesseract.project_id

    tesseract_id = tesseract.id[:12]

    for project, containers in docker_client.compose.list().items():
        if tesseract_id in containers:
            return project

    return tesseract.name


@app.command("apidoc")
@engine.needs_docker
def apidoc(
    image_name: Annotated[
        str,
        typer.Argument(..., help="Tesseract image name"),
    ],
    browser: Annotated[
        bool,
        typer.Option(help="Open the browser after serving the OpenAPI schema"),
    ] = True,
) -> None:
    """Serve the OpenAPI schema for a Tesseract."""
    host_ip = "127.0.0.1"
    project_id = engine.serve([image_name], no_compose=True, host_ip=host_ip)
    try:
        container = docker_client.containers.get(project_id)
        url = f"http://{host_ip}:{container.host_port}/docs"
        logger.info(f"Serving OpenAPI docs for Tesseract {image_name} at {url}")
        logger.info("  Press Ctrl+C to stop")
        if browser:
            webbrowser.open(url)
        try:
            while True:
                time.sleep(1)
        except KeyboardInterrupt:
            return
    finally:
        engine.teardown(project_id)


def _display_project_meta(project_id: str) -> list:
    """Display project metadata.

    Returns a list of dictionaries {name: container_name, port: host_port}.
    """
    container_ports = []

    compose_projects = docker_client.compose.list()
    if project_id in compose_projects:
        containers = compose_projects[project_id]
    else:
        containers = [project_id]

    for container_id in containers:
        container = docker_client.containers.get(container_id)
        logger.info(f"Container ID: {container.id}")
        logger.info(f"Name: {container.name}")
        entrypoint = container.attrs["Config"]["Entrypoint"]
        logger.info(f"Entrypoint: {entrypoint}")
        host_port = container.host_port
        host_ip = container.host_ip
        logger.info(f"View Tesseract: http://{host_ip}:{host_port}/docs")
        container_ports.append(
            {"name": container.name, "port": host_port, "ip": host_ip}
        )
        if container.host_debugpy_port:
            logger.info(
                f"Debugpy server listening at http://{host_ip}:{container.host_debugpy_port}"
            )

    return container_ports


@app.command("teardown")
@engine.needs_docker
def teardown(
    project_ids: Annotated[
        list[str] | None,
        typer.Argument(..., help="Docker Compose project IDs"),
    ] = None,
    tear_all: Annotated[
        bool,
        typer.Option(
            "--all",
            help="Tear down all Tesseracts currently being served.",
        ),
    ] = False,
) -> None:
    """Tear down one or more Tesseracts that were previously started with `tesseract serve`.

    One or more Tesseract project ids must be specified unless `--all` is set.
    """
    if not project_ids and not tear_all:
        raise typer.BadParameter(
            "Either project IDs or --all flag must be provided",
            param_hint="project_ids",
        )

    if project_ids and tear_all:
        raise typer.BadParameter(
            "Either project IDs or --all flag must be provided, but not both",
            param_hint="project_ids",
        )

    try:
        if not project_ids:
            project_ids = []  # Pass in empty list if no project_ids are provided.
        engine.teardown(project_ids, tear_all=tear_all)
    except ValueError as ex:
        raise UserError(
            f"Input error occurred while tearing down Tesseracts: {ex}"
        ) from ex
    except RuntimeError as ex:
        raise UserError(
            f"Internal Docker error occurred while tearing down Tesseracts: {ex}"
        ) from ex
    except NotFound as ex:
        raise UserError(f"Tesseract Project ID not found: {ex}") from ex


def _sanitize_error_output(error_output: str, tesseract_image: str) -> str:
    """Remove references to tesseract-runtime and unavailable commands from error output."""
    # Replace references to tesseract-runtime with tesseract run
    error_output = re.sub(
        r"Try 'tesseract-runtime",
        f"Try 'tesseract run {tesseract_image}",
        error_output,
    )

    error_output = re.sub(
        r"Usage: tesseract-runtime",
        f"Usage: tesseract run {tesseract_image}",
        error_output,
    )

    # Hide commands in help strings that users are not supposed to use via tesseract run
    error_output = re.sub(
        r"^│\s+(serve|health)\s+.*?$\n",
        "",
        error_output,
        flags=re.MULTILINE,
    )

    return error_output


@app.command(
    "run",
    # We need to ignore unknown options to forward the args to the Tesseract container
    context_settings={"ignore_unknown_options": True},
    # We implement --help manually to forward the help of the Tesseract container
    add_help_option=False,
)
@engine.needs_docker
def run_container(
    context: click.Context,
    tesseract_image: Annotated[
        str,
        typer.Argument(help="Tesseract image name"),
    ],
    cmd: Annotated[
        str,
        typer.Argument(help="Tesseract command to run"),
    ] = "",
    args: Annotated[
        list[str] | None,
        typer.Argument(help="Arguments for the command"),
    ] = None,
    volume: Annotated[
        list[str] | None,
        typer.Option(
            "-v",
            "--volume",
            help="Bind mount a volume, in Docker format: source:target.",
            metavar="source:target",
            show_default=False,
        ),
    ] = None,
    gpus: Annotated[
        list[str] | None,
        typer.Option(
            "--gpus",
            metavar="'all' | int",
            help=(
                "IDs of host GPUs to make available in the tesseract. "
                "You can use all GPUs via `--gpus all` or pass (multiple) IDs: `--gpus 0 --gpus 1`."
            ),
        ),
    ] = None,
<<<<<<< HEAD
    user: Annotated[
        str | None,
        typer.Option(
            "--user",
            help=("User to run the Tesseract as e.g. '1000' or '1000:1000' (uid:gid)."),
        ),
    ] = None,
    input_dir: Annotated[
        str | None,
        typer.Option(
            "--input-dir",
            help="Path to the directory where input files are stored to be mounted on to the Tesseract.",
=======
    environment: Annotated[
        list[str] | None,
        typer.Option(
            "--env",
            "-e",
            help="Set environment variables in the Tesseract container, in Docker format: key=value.",
            metavar="key=value",
            show_default=False,
        ),
    ] = None,
    user: Annotated[
        str | None,
        typer.Option(
            "--user",
            help=(
                "User to run the Tesseract as e.g. '1000' or '1000:1000' (uid:gid). "
                "Defaults to the current user."
            ),
>>>>>>> f2378acb
        ),
    ] = None,
) -> None:
    """Execute a command in a Tesseract.

    This command starts a Tesseract instance and executes the given
    command.
    """
    if args is None:
        args = []

    if cmd == "serve":
        logger.error(
            "You should not serve tesseracts via "
            "`tesseract run <tesseract-name> serve`. "
            "Use `tesseract serve <tesseract-name>` instead."
        )
        raise typer.Exit(1)

    help_args = {"-h", "--help"}

    # When called as `tesseract run --help` -> show generic help
    if tesseract_image in help_args:
        context.get_help()
        return

    invoke_help = any(arg in help_args for arg in args) or cmd in help_args

    if (not cmd or cmd not in POSSIBLE_CMDS) and not invoke_help:
        if not cmd:
            error_string = f"Command is required. Are you sure your Tesseract image name is `{tesseract_image}`?\n"
        else:
            error_string = f"Command `{cmd}` does not exist. \n"

        error_string += (
            f"\nRun `tesseract run {tesseract_image} --help` for more information.\n"
        )

        error_string = (
            error_string + f"\nPossible commands are: {', '.join(POSSIBLE_CMDS)}"
        )
        raise typer.BadParameter(error_string, param_hint="cmd")

    if environment is not None:
        try:
            environment = {
                item.split("=", maxsplit=1)[0]: item.split("=", maxsplit=1)[1]
                for item in environment
            }
        except Exception as ex:
            raise typer.BadParameter(
                "Environment variables must be in the format 'key=value'.",
                param_hint="env",
            ) from ex
    try:
        result_out, result_err = engine.run_tesseract(
            tesseract_image,
            cmd,
            args,
            volumes=volume,
            gpus=gpus,
<<<<<<< HEAD
            user=user,
            input_dir=input_dir,
=======
            environment=environment,
            user=user,
>>>>>>> f2378acb
        )

    except ImageNotFound as e:
        raise UserError(
            "Tesseract image not found. "
            f"Are you sure your tesseract image name is {tesseract_image}?\n\n{e}"
        ) from e

    except ContainerError as e:
        msg = e.stderr.decode("utf-8").strip()
        if "No such command" in msg:
            error_string = f"Error running Tesseract '{tesseract_image}' \n\n Error: Unimplemented command '{cmd}'.  "
        else:
            error_string = _sanitize_error_output(
                f"Error running Tesseract. \n\n{msg}", tesseract_image
            )

        raise UserError(error_string) from e

    if invoke_help:
        result_err = _sanitize_error_output(result_err, tesseract_image)

    typer.echo(result_err, err=True, nl=False)
    typer.echo(result_out, nl=False)


def entrypoint() -> NoReturn:
    """Entrypoint for the Tesseract CLI."""
    try:
        result = app()
    except UserError as e:
        if state.print_user_error_tracebacks:
            # Do not print the exception here since it's part of the traceback
            logger.error("UserError occurred, traceback:", exc_info=True)
        else:
            # Prints only the error message without traceback
            logger.error(str(e), exc_info=False)
        result = 1
    except Exception:
        logger.critical("Uncaught error", exc_info=True)
        result = 2

    if result > 0:
        logger.critical("Aborting")

    raise SystemExit(result)


# Expose the underlying click object for doc generation
typer_click_object = typer.main.get_command(app)

if __name__ == "__main__":
    entrypoint()<|MERGE_RESOLUTION|>--- conflicted
+++ resolved
@@ -523,12 +523,8 @@
         typer.Option(
             "--user",
             help=(
-<<<<<<< HEAD
-                "User to run the Tesseracts as e.g. '1000' or '1000:1000' (uid:gid)."
-=======
                 "User to run the Tesseracts as e.g. '1000' or '1000:1000' (uid:gid). "
                 "Defaults to the current user."
->>>>>>> f2378acb
             ),
         ),
     ] = None,
@@ -867,20 +863,6 @@
             ),
         ),
     ] = None,
-<<<<<<< HEAD
-    user: Annotated[
-        str | None,
-        typer.Option(
-            "--user",
-            help=("User to run the Tesseract as e.g. '1000' or '1000:1000' (uid:gid)."),
-        ),
-    ] = None,
-    input_dir: Annotated[
-        str | None,
-        typer.Option(
-            "--input-dir",
-            help="Path to the directory where input files are stored to be mounted on to the Tesseract.",
-=======
     environment: Annotated[
         list[str] | None,
         typer.Option(
@@ -899,7 +881,6 @@
                 "User to run the Tesseract as e.g. '1000' or '1000:1000' (uid:gid). "
                 "Defaults to the current user."
             ),
->>>>>>> f2378acb
         ),
     ] = None,
 ) -> None:
@@ -961,13 +942,8 @@
             args,
             volumes=volume,
             gpus=gpus,
-<<<<<<< HEAD
-            user=user,
-            input_dir=input_dir,
-=======
             environment=environment,
             user=user,
->>>>>>> f2378acb
         )
 
     except ImageNotFound as e:
