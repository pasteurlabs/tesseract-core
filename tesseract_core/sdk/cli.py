--- conflicted
+++ resolved
@@ -488,16 +488,11 @@
             num_workers,
             no_compose,
         )
-<<<<<<< HEAD
 
         project_meta = {"project_id": project_id, "containers": container_ports}
         json_info = json.dumps(project_meta)
         typer.echo(json_info, nl=False)
 
-=======
-    except ValueError as ex:
-        raise typer.BadParameter(f"{ex}", param_hint="image_names") from ex
->>>>>>> 6b6c314c
     except RuntimeError as ex:
         raise UserError(
             f"Internal Docker error occurred while serving Tesseracts: {ex}"
