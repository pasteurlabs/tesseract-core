--- conflicted
+++ resolved
@@ -565,22 +565,16 @@
     # Parse environment variables from list to dict
     if environment is not None:
         try:
-<<<<<<< HEAD
-            environment = {env.split("=")[0]: env.split("=")[1] for env in environment}
-=======
             environment = {
                 env.split("=", maxsplit=1)[0]: env.split("=", maxsplit=1)[1]
                 for env in environment
             }
->>>>>>> 865f64fb
         except Exception as ex:
             raise typer.BadParameter(
                 "Environment variables must be in the format 'key=value'.",
                 param_hint="environment",
             ) from ex
 
-<<<<<<< HEAD
-=======
     if service_names is not None:
         if no_compose:
             raise typer.BadParameter(
@@ -592,7 +586,6 @@
     else:
         service_names_list = None
 
->>>>>>> 865f64fb
     try:
         project_id = engine.serve(
             image_names,
@@ -882,11 +875,7 @@
             ),
         ),
     ] = None,
-<<<<<<< HEAD
-    env: Annotated[
-=======
     environment: Annotated[
->>>>>>> 865f64fb
         list[str] | None,
         typer.Option(
             "--env",
@@ -896,14 +885,14 @@
             show_default=False,
         ),
     ] = None,
-<<<<<<< HEAD
     network: Annotated[
         str | None,
         typer.Option(
             "--network",
             help="Network to use for the Tesseract container.",
             show_default=False,
-=======
+        ),
+    ] = None,
     user: Annotated[
         str | None,
         typer.Option(
@@ -921,7 +910,6 @@
             help="Input path to read input files from, such as local directory or S3 URI "
             "(may be anything supported by fsspec).",
             hidden=True,
->>>>>>> 865f64fb
         ),
     ] = None,
 ) -> None:
@@ -965,28 +953,17 @@
         )
         raise typer.BadParameter(error_string, param_hint="cmd")
 
-<<<<<<< HEAD
-    # Check if environment variables are provided and follow Docker format
-    if env is not None:
-        try:
-            env = {item.split("=")[0]: item.split("=")[1] for item in env}
-=======
     if environment is not None:
         try:
             environment = {
                 item.split("=", maxsplit=1)[0]: item.split("=", maxsplit=1)[1]
                 for item in environment
             }
->>>>>>> 865f64fb
         except Exception as ex:
             raise typer.BadParameter(
                 "Environment variables must be in the format 'key=value'.",
                 param_hint="env",
             ) from ex
-<<<<<<< HEAD
-
-=======
->>>>>>> 865f64fb
     try:
         result_out, result_err = engine.run_tesseract(
             tesseract_image,
@@ -994,14 +971,10 @@
             args,
             volumes=volume,
             gpus=gpus,
-<<<<<<< HEAD
-            environment=env,
+            environment=environment,
             network=network,
-=======
-            environment=environment,
             user=user,
             input_path=input_path,
->>>>>>> 865f64fb
         )
 
     except ImageNotFound as e:
