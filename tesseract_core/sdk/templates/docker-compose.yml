--- conflicted
+++ resolved
@@ -42,10 +42,6 @@
     {% endif %}
 {% endfor %}
 
-<<<<<<< HEAD
-=======
-
->>>>>>> f2378acb
 {%- if docker_volumes %}
 volumes:
 {%- for name, external in docker_volumes.items() %}
