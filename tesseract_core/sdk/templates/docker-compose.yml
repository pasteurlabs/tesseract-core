services:
{% for service in services %}
  {{ service.name }}:
    image: {{ service.image }}
<<<<<<< HEAD
    restart: always
    command: ["serve", "--num-workers", "{{ num_workers }}"]
=======
    restart: unless-stopped
    entrypoint: tesseract-runtime serve
>>>>>>> 7be8d6b7
    ports:
      - {{ service.port }}
    {%- if service.volumes %}
    volumes:
    {%- for volume in service.volumes %}
      - {{ volume }}
    {% endfor -%}
    {% endif %}
    healthcheck:
      test: python -c "import requests; requests.get('http://localhost:8000/health').raise_for_status()" || exit 1
      interval: 0.1s
      retries: 300
      start_period: 1s
    networks:
      - multi-tesseract-network
    {%- if service.environment %}
    environment:
    {%- for key, value in service.environment.items() %}
      {{ key }}: {{ value }}
    {% endfor -%}
    {% endif %}
    {%- if service.gpus %}
    deploy:
      resources:
        reservations:
          devices:
          - driver: nvidia
            capabilities: [gpu]
            {{ service.gpus }}
    {% endif %}
{% endfor %}

networks:
  multi-tesseract-network:
    name: multi-tesseract-network<|MERGE_RESOLUTION|>--- conflicted
+++ resolved
@@ -2,13 +2,8 @@
 {% for service in services %}
   {{ service.name }}:
     image: {{ service.image }}
-<<<<<<< HEAD
-    restart: always
+    restart: unless-stopped
     command: ["serve", "--num-workers", "{{ num_workers }}"]
-=======
-    restart: unless-stopped
-    entrypoint: tesseract-runtime serve
->>>>>>> 7be8d6b7
     ports:
       - {{ service.port }}
     {%- if service.volumes %}
