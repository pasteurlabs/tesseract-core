# Copyright 2025 Pasteur Labs. All Rights Reserved.
# SPDX-License-Identifier: Apache-2.0

"""Engine to power Tesseract commands."""

import contextlib
import datetime
import json
import linecache
import logging
import optparse
import os
import random
import shlex
import string
import subprocess
import tempfile
import threading
from collections.abc import Callable, Sequence
from pathlib import Path
from shutil import copy, copytree, rmtree
from typing import Any

import docker
import docker.errors
import docker.models
import docker.models.containers
import docker.models.images
from docker.types import DeviceRequest
from jinja2 import Environment, PackageLoader, StrictUndefined
from pip._internal.index.package_finder import PackageFinder
from pip._internal.network.session import PipSession
from pip._internal.req.req_file import (
    RequirementsFileParser,
    get_line_parser,
    handle_line,
)

from .api_parse import (
    TesseractConfig,
    get_config,
    validate_tesseract_api,
)
from .exceptions import UserError

logger = logging.getLogger("tesseract")

# Jinja2 Environment
ENV = Environment(
    loader=PackageLoader("tesseract_core.sdk", "templates"),
    undefined=StrictUndefined,
)


class LogPipe(threading.Thread):
    """Custom wrapper to support live logging from a subprocess via a pipe.

    Runs a thread that logs everything read from the pipe to the standard logger.
    Can be used as a context manager for automatic cleanup.
    """

    daemon = True

    def __init__(self, level: int) -> None:
        """Initialize the LogPipe with the given logging level."""
        super().__init__()
        self._level = level
        self._fd_read, self._fd_write = os.pipe()
        self._pipe_reader = os.fdopen(self._fd_read)
        self._captured_lines = []

    def __enter__(self) -> int:
        """Start the thread and return the write file descriptor of the pipe."""
        self.start()
        return self.fileno()

    def __exit__(self, *args: Any) -> None:
        """Close the pipe and join the thread."""
        os.close(self._fd_write)
        # Use a timeout so something weird happening in the logging thread doesn't
        # cause this to hang indefinitely
        self.join(timeout=10)
        # Do not close reader before thread is joined since there may be pending data
        # This also closes the fd_read pipe
        self._pipe_reader.close()

    def fileno(self) -> int:
        """Return the write file descriptor of the pipe."""
        return self._fd_write

    def run(self) -> None:
        """Run the thread, logging everything."""
        for line in iter(self._pipe_reader.readline, ""):
            if line.endswith("\n"):
                line = line[:-1]
            self._captured_lines.append(line)
            logger.log(self._level, line)

    @property
    def captured_lines(self) -> list[str]:
        """Return all lines captured so far."""
        return self._captured_lines


def needs_docker(func: Callable) -> Callable:
    """A decorator for functions that rely on docker daemon."""
    import functools

    @functools.wraps(func)
    def wrapper_needs_docker(*args: Any, **kwargs: Any) -> None:
        try:
            docker.from_env().info()
        except (
            FileNotFoundError,
            docker.errors.APIError,
            docker.errors.DockerException,
        ) as ex:
            raise UserError(
                "Could not reach Docker daemon, check if it is running."
            ) from ex

        return func(*args, **kwargs)

    return wrapper_needs_docker


def get_free_port() -> int:
    """Find a free port to use for HTTP."""
    import socket
    from contextlib import closing

    with closing(socket.socket(socket.AF_INET, socket.SOCK_STREAM)) as s:
        s.bind(("localhost", 0))
        return s.getsockname()[1]


def parse_requirements(
    filename: str | Path,
    session: PipSession | None = None,
    finder: PackageFinder | None = None,
    options: optparse.Values | None = None,
    constraint: bool = False,
) -> tuple[list[str], list[str]]:
    """Split local dependencies from remote ones in a pip-style requirements file.

    All CLI options that may be part of the given requiremets file are included in
    the remote dependencies.
    """
    if session is None:
        session = PipSession()

    local_dependencies = []
    remote_dependencies = []

    line_parser = get_line_parser(finder)
    parser = RequirementsFileParser(session, line_parser)

    for parsed_line in parser.parse(str(filename), constraint):
        line = linecache.getline(parsed_line.filename, parsed_line.lineno)
        line = line.strip()
        parsed_req = handle_line(
            parsed_line, options=options, finder=finder, session=session
        )
        if not hasattr(parsed_req, "requirement"):
            # this is probably a cli option like --extra-index-url, so we make
            # sure to keep it.
            remote_dependencies.append(line)
        elif parsed_line.requirement.startswith((".", "/", "file://")):
            local_dependencies.append(line)
        else:
            remote_dependencies.append(line)
    return local_dependencies, remote_dependencies


def docker_buildx(
    path: str | Path,
    tag: str,
    dockerfile: str | Path,
    inject_ssh: bool = False,
    keep_build_cache: bool = False,
    print_and_exit: bool = False,
) -> docker.models.images.Image | None:
    """Build a Docker image from a Dockerfile using BuildKit."""
    # Build the Docker image
    # docker-py does not support BuildKit, so we shell out to the Docker CLI
    # see https://github.com/docker/docker-py/issues/2230
    build_cmd = [
        "docker",
        "buildx",
        "build",
        "--load",
        "--tag",
        tag,
        "--file",
        str(dockerfile),
        str(path),
    ]

    if inject_ssh:
        ssh_sock = os.environ.get("SSH_AUTH_SOCK")
        if ssh_sock is None:
            raise ValueError(
                "SSH_AUTH_SOCK environment variable not set (try running `ssh-agent`)"
            )

        ssh_keys = subprocess.run(["ssh-add", "-L"], capture_output=True)
        if ssh_keys.returncode != 0 or not ssh_keys.stdout:
            raise ValueError("No SSH keys found in SSH agent (try running `ssh-add`)")

        build_cmd += ["--ssh", f"default={ssh_sock}"]

    if print_and_exit:
        logger.info(
            f"To build the Docker image manually, run:\n    $ {shlex.join(build_cmd)}"
        )
        return None

    # Record start time for cache pruning -- this isn't perfect, but should be good enough
    # (might prune too much if multiple builds are running at the same time, but that's fine)
    start = datetime.datetime.now()

    out_pipe = LogPipe(logging.DEBUG)
    with out_pipe as out_pipe_fd:
        proc = subprocess.run(build_cmd, stdout=out_pipe_fd, stderr=out_pipe_fd)

    logs = out_pipe.captured_lines
    return_code = proc.returncode

    # NOTE: Do this before error checking to ensure we always prune the cache
    if not keep_build_cache:
        try:
            with contextlib.closing(docker.APIClient()) as api_client:
                api_client.prune_builds(all=True, filters={"until": start.isoformat()})
        except docker.errors.DockerException:
            logger.warning(
                "Docker build cache could not be cleared; consider doing so manually."
            )

    if return_code != 0:
        raise docker.errors.BuildError("Error while building Docker image", logs)

    # Get image object
    with contextlib.closing(docker.from_env()) as client:
        image = client.images.get(tag)

    return image


def get_runtime_dir() -> Path:
    """Get the source directory for the Tesseract runtime."""
    import tesseract_core

    return Path(tesseract_core.__file__).parent / "runtime"


def get_template_dir() -> Path:
    """Get the template directory for the Tesseract runtime."""
    import tesseract_core

    return Path(tesseract_core.__file__).parent / "sdk" / "templates"


def prepare_build_context(
    src_dir: str | Path,
    context_dir: str | Path,
    user_config: TesseractConfig,
    use_ssh_mount: bool = False,
) -> Path:
    """Populate the build context for a Tesseract.

    Generated folder structure:
    ├── Dockerfile
    ├── __tesseract_source__
    │   ├── tesseract_api.py
    │   ├── tesseract_config.yaml
    │   ├── tesseract_requirements.txt
    │   └── ... any other files in the source directory ...
    └── __tesseract_runtime__
        ├── pyproject.toml
        ├── ... any other files in the tesseract_core/runtime/meta directory ...
        └── tesseract_core
            └── runtime
                ├── __init__.py
                └── ... runtime module files ...

    Args:
        src_dir: The source directory where the Tesseract project is located.
        context_dir: The directory where the build context will be created.
        user_config: The Tesseract configuration object.
        use_ssh_mount: Whether to use SSH mount to install dependencies (prevents caching).

    Returns:
        The path to the build context directory.
    """
    context_dir = Path(context_dir)
    context_dir.mkdir(parents=True, exist_ok=True)

    copytree(src_dir, context_dir / "__tesseract_source__")

    template_name = "Dockerfile.base"
    template = ENV.get_template(template_name)

    template_values = {
        "tesseract_source_directory": "__tesseract_source__",
        "tesseract_runtime_location": "__tesseract_runtime__",
        "config": user_config,
        "use_ssh_mount": use_ssh_mount,
    }

    logger.debug(f"Generating Dockerfile from template: {template_name}")
    dockerfile_content = template.render(template_values)
    dockerfile_path = context_dir / "Dockerfile"

    logger.debug(f"Writing Dockerfile to {dockerfile_path}")

    with open(dockerfile_path, "w") as f:
        f.write(dockerfile_content)

    template_dir = get_template_dir()

    requirement_config = user_config.build_config.requirements
    copy(
        template_dir / requirement_config._build_script,
        context_dir / "__tesseract_source__" / requirement_config._build_script,
    )

    # When building from a requirements.txt we support local dependencies.
    # We separate local dep. lines from the requirements.txt and copy the
    # corresponding files into the build directory.
    local_requirements_path = context_dir / "local_requirements"
    Path.mkdir(local_requirements_path, parents=True, exist_ok=True)

    if requirement_config.provider == "python-pip":
        reqstxt = src_dir / requirement_config._filename
        if reqstxt.exists():
            local_dependencies, remote_dependencies = parse_requirements(reqstxt)
        else:
            local_dependencies, remote_dependencies = [], []

        if local_dependencies:
            for dependency in local_dependencies:
                src = src_dir / dependency
                dest = context_dir / "local_requirements" / src.name
                if src.is_file():
                    copy(src, dest)
                else:
                    copytree(src, dest)

        # We need to write a new requirements file in the build dir, where we explicitly
        # removed the local dependencies
        requirements_file_path = (
            context_dir / "__tesseract_source__" / "tesseract_requirements.txt"
        )
        with requirements_file_path.open("w", encoding="utf-8") as f:
            for dependency in remote_dependencies:
                f.write(f"{dependency}\n")

    def _ignore_pycache(_: Any, names: list[str]) -> list[str]:
        ignore = []
        if "__pycache__" in names:
            ignore.append("__pycache__")
        return ignore

    runtime_source_dir = get_runtime_dir()
    copytree(
        runtime_source_dir,
        context_dir / "__tesseract_runtime__" / "tesseract_core" / "runtime",
        ignore=_ignore_pycache,
    )
    for metafile in (runtime_source_dir / "meta").glob("*"):
        copy(metafile, context_dir / "__tesseract_runtime__")

    return context_dir


def _write_template_file(
    template_name: str,
    target_dir: Path,
    template_vars: dict,
    recipe: Path = Path("."),
    exist_ok: bool = False,
):
    """Write a template to a target directory."""
    template = ENV.get_template(str(recipe / template_name))

    target_file = target_dir / template_name

    if target_file.exists() and not exist_ok:
        raise FileExistsError(f"File {target_file} already exists")

    logger.info(f"Writing template {template_name} to {target_file}")

    with open(target_file, "w") as target_fp:
        target_fp.write(template.render(template_vars))

    return target_file


def init_api(
    target_dir: Path,
    tesseract_name: str,
    recipe: str = "base",
) -> Path:
    """Create a new empty Tesseract API module at the target location."""
    from tesseract_core import __version__ as tesseract_version

    template_vars = {
        "version": tesseract_version,
        "timestamp": datetime.datetime.now().isoformat(),
        "name": tesseract_name,
    }

    # If target dir does not exist, create it
    Path(target_dir).mkdir(parents=True, exist_ok=True)

    _write_template_file(
        "tesseract_api.py", target_dir, template_vars, recipe=Path(recipe)
    )
    _write_template_file(
        "tesseract_config.yaml", target_dir, template_vars, recipe=Path(recipe)
    )
    _write_template_file(
        "tesseract_requirements.txt", target_dir, template_vars, recipe=Path(recipe)
    )

    return target_dir / "tesseract_api.py"


def build_tesseract(
    src_dir: str | Path,
    image_tag: str | None,
    build_dir: Path | None = None,
    inject_ssh: bool = False,
    config_override: tuple[tuple[list[str], str], ...] = (),
    keep_build_cache: bool = False,
    generate_only: bool = False,
) -> docker.models.images.Image | Path:
    """Build a new Tesseract from a context directory.

    Args:
        src_dir: path to the Tesseract project directory, where the
          `tesseract_api.py` and `tesseract_config.yaml` files
          are located.
        image_tag: name to be used as a tag for the Tesseract image.
        build_dir: directory to be used to store the build context.
          If not provided, a temporary directory will be created.
        inject_ssh: whether or not to forward SSH agent when building the image.
        config_override: overrides for configuration options in the Tesseract.
        keep_build_cache: whether or not to keep the Docker build cache.
        generate_only: only generate the build context but do not build the image.

    Returns:
        docker.models.images.Image representing the built Tesseract image,
        or path to build directory if `generate_only` is True.
    """
    src_dir = Path(src_dir)

    validate_tesseract_api(src_dir)
    config = get_config(src_dir)

    # Apply config overrides
    for path, value in config_override:
        c = config
        for k in path[:-1]:
            c = getattr(c, k)
        setattr(c, path[-1], value)

    image_name = config.name
    if image_tag:
        image_name += f":{image_tag}"

    source_basename = Path(src_dir).name

    if build_dir is None:
        build_dir = Path(tempfile.mkdtemp(prefix=f"tesseract_build_{source_basename}"))
        keep_build_dir = True if generate_only else False
    else:
        build_dir = Path(build_dir)
        build_dir.mkdir(exist_ok=True)
        keep_build_dir = True

    context_dir = prepare_build_context(
        src_dir, build_dir, config, use_ssh_mount=inject_ssh
    )

    if generate_only:
        logger.info(f"Build directory generated at {build_dir}, skipping build")
    else:
        logger.info("Building image ...")

    try:
        image = docker_buildx(
            path=context_dir.as_posix(),
            tag=image_name,
            dockerfile=context_dir / "Dockerfile",
            inject_ssh=inject_ssh,
            keep_build_cache=keep_build_cache,
            print_and_exit=generate_only,
        )

    except docker.errors.BuildError as e:
        logger.warning("Build failed with logs:")
        for line in e.build_log:
            logger.warning(line)
        raise e
    else:
        if image is not None:
            logger.debug("Build successful")
    finally:
        if not keep_build_dir:
            try:
                rmtree(build_dir)
            except OSError as exc:
                # Permission denied or already removed
                logger.info(
                    f"Could not remove temporary build directory {build_dir}: {exc}"
                )
                pass

    if generate_only:
        return build_dir

    return image


def teardown(project_id: str) -> None:
    """Teardown Tesseract image(s) running in a Docker Compose project.

    Args:
        project_id: Docker Compose project ID to teardown.
    """
    if not project_id:
        raise ValueError("Docker Compose project ID is empty or None, cannot teardown")
    if not _docker_compose_project_exists(project_id):
        raise ValueError(
            f"A Docker Compose project with ID {project_id} cannot be found, use `docker compose ls` to find project ID"
        )

    if not _docker_compose_down(project_id):
        raise RuntimeError(
            f"Cannot teardown Docker Compose project with ID: {project_id}"
        )


def get_tesseract_containers() -> list[docker.models.containers.Container]:
    """Get Tesseract containers."""
    return list(
        filter(
            lambda container: _is_tesseract(container),
            docker.from_env().containers.list(),
        )
    )


def get_tesseract_images() -> list[docker.models.images.Image]:
    """Get Tesseract images."""
    return list(filter(lambda img: _is_tesseract(img), docker.from_env().images.list()))


def _get_docker_image(image_name: str) -> docker.models.images.Image:
    """Get Docker image object."""
    try:
        return docker.from_env().images.get(image_name)
    except docker.errors.ImageNotFound:
        logger.error(f"No Docker image found with name: {image_name}")
        return None


def _is_tesseract(
    docker_asset: docker.models.images.Image | docker.models.containers.Container,
) -> bool:
    """Check if an image is Tesseract."""
    if not any(
        "TESSERACT_NAME" in env_val for env_val in docker_asset.attrs["Config"]["Env"]
    ):
        return False
    return True


def serve(
    images: list[str | docker.models.images.Image],
    ports: list[str] | None = None,
    volumes: list[str] | None = None,
    gpus: list[str] | None = None,
    debug: bool = False,
    num_workers: int = 1,
) -> str:
    """Serve one or more Tesseract images.

    Start the Tesseracts listening on an available ports on the host.

    Args:
        images: a list of Tesseract image IDs as strings or `docker`'s
                Image object.
        ports: port or port range to serve each Tesseract on.
        volumes: list of paths to mount in the Tesseract container.
        gpus: IDs of host Nvidia GPUs to make available to the Tesseracts.
        debug: whether to enable debug mode.
        num_workers: number of workers to use for serving the Tesseracts.

    Returns:
        A string representing the Tesseract Project ID.
    """
    if not images or not all(
        (isinstance(item, str) or isinstance(item, docker.models.images.Image))
        for item in images
    ):
        raise ValueError("One or more Tesseract image IDs must be provided")

    image_ids = []
    for image_ in images:
        if isinstance(image_, docker.models.images.Image):
            image = image_
        else:  # str
            image = _get_docker_image(image_)

        if not image:
            raise ValueError(f"Image ID {image_} is not a valid Docker image")
        if not _is_tesseract(image):
            raise ValueError(f"Input ID {image.id} is not a valid Tesseract")
        image_ids.append(image.id)

<<<<<<< HEAD
    template = _create_docker_compose_template(
        image_ids, port, volumes, gpus, num_workers, debug
    )
=======
    if ports is not None and len(ports) != len(image_ids):
        raise ValueError(
            f"Number of ports ({len(ports)}) must match number of images ({len(image_ids)})"
        )

    template = _create_docker_compose_template(image_ids, ports, volumes, gpus, debug)
>>>>>>> 7be8d6b7
    compose_fname = _create_compose_fname()

    with tempfile.NamedTemporaryFile(
        mode="w+",
        prefix=compose_fname,
    ) as compose_file:
        compose_file.write(template)
        compose_file.flush()

        project_name = _create_compose_proj_id()
        if not _docker_compose_up(compose_file.name, project_name):
            raise RuntimeError("Cannot serve Tesseracts")
        return project_name


def _docker_compose_project_exists(project_id: str) -> bool:
    """Check if Docker Compose project exists."""
    try:
        result = subprocess.run(
            ["docker", "compose", "ls", "-a", "--format", "json"],
            capture_output=True,
            text=True,
            check=True,
        )
        if not any(
            project["Name"] == project_id for project in json.loads(result.stdout)
        ):
            logger.error(f"Docker Compose project with ID {project_id} does not exist")
            return False
        return True
    except (subprocess.CalledProcessError, json.JSONDecodeError) as ex:
        logger.error(str(ex))
        return False


def _docker_compose_down(project_id: str) -> bool:
    """Stop and remove containers and networks associated to a project."""
    try:
        __ = subprocess.run(
            ["docker", "compose", "-p", project_id, "down"],
            check=True,
            capture_output=True,
        )
        return True
    except subprocess.CalledProcessError as ex:
        logger.error(str(ex))
        return False


def _docker_compose_up(compose_fpath: str, project_name: str) -> bool:
    """Start containers using Docker Compose template."""
    logger.info("Waiting for Tesseract containers to start ...")
    try:
        _ = subprocess.run(
            [
                "docker",
                "compose",
                "-f",
                compose_fpath,
                "-p",
                project_name,
                "up",
                "-d",
                "--wait",
            ],
            check=True,
            capture_output=True,
        )
        return True
    except subprocess.CalledProcessError as ex:
        logger.error(str(ex))
        logger.error(ex.stderr.decode())
        return False


def _create_docker_compose_template(
    image_ids: list[str],
    ports: list[str] | None = None,
    volumes: list[str] | None = None,
    gpus: list[str] | None = None,
    num_workers: int = 1,
    debug: bool = False,
) -> str:
    """Create Docker Compose template."""
    services = []
    if ports is None:
        ports = [str(get_free_port()) for _ in range(len(image_ids))]

    gpu_settings = None
    if gpus:
        if (len(gpus) == 1) and (gpus[0] == "all"):
            gpu_settings = "count: all"
        else:
            gpu_settings = f"device_ids: {gpus}"

    for image_id, port in zip(image_ids, ports, strict=True):
        service = {
            "name": _create_compose_service_id(image_id),
            "image": image_id,
            "port": f"{port}:8000",
            "volumes": volumes,
            "gpus": gpu_settings,
            "environment": {
                "DEBUG": "1" if debug else "0",
            },
        }

        services.append(service)
    template = ENV.get_template("docker-compose.yml")
    return template.render(services=services, num_workers=num_workers)


def _create_compose_service_id(image_id: str) -> str:
    """Create Docker Compose service ID."""
    image_id = image_id.split(":")[0]
    return f"{image_id}-{_id_generator()}"


def _create_compose_proj_id() -> str:
    """Create Docker Compose project ID."""
    return f"tesseract-{_id_generator()}"


def _create_compose_fname() -> str:
    """Create Docker Compose project file name."""
    return f"docker-compose-{_id_generator()}.yml"


def _id_generator(
    size: int = 12, chars: Sequence[str] = string.ascii_lowercase + string.digits
) -> str:
    """Generate ID."""
    return "".join(random.choice(chars) for _ in range(size))


def _parse_volumes(options: list[str]) -> dict[str, dict[str, str]]:
    """Parses volume mount strings to dict accepted by docker SDK.

    Strings of the form 'source:target:(ro|rw)' are parsed to
    `{source: {'bind': target, 'mode': '(ro|rw)'}}`.
    """

    def _parse_option(option: str):
        args = option.split(":")
        if len(args) == 2:
            source, target = args
            mode = "ro"
        elif len(args) == 3:
            source, target, mode = args
        else:
            raise ValueError(
                f"Invalid mount volume specification {option} "
                "(must be `/path/to/source:/path/totarget:(ro|rw)`)",
            )
        # Docker doesn't like paths like ".", so we convert to absolute path here
        source = str(Path(source).resolve())
        return source, {"bind": target, "mode": mode}

    return dict(_parse_option(opt) for opt in options)


def run_tesseract(
    image: str | docker.models.images.Image,
    command: str,
    args: list[str],
    volumes: list[str] | None = None,
    gpus: list[int | str] | None = None,
) -> tuple[str, str]:
    """Start a Tesseract and execute a given command.

    Args:
        image: string or docker.models.images.Image object of the Tesseract to run.
        command: Tesseract command to run, e.g. apply.
        args: arguments for the command.
        volumes: list of paths to mount in the Tesseract container.
        gpus: list of GPUs, as indices or names, to passthrough the container.

    Returns:
        Tuple with the stdout and stderr of the Tesseract.
    """
    client = docker.from_env()

    # Args that require rw access to the mounted volume
    output_args = {"-o", "--output-path"}

    cmd = [command]
    current_cmd = None

    if volumes is None:
        parsed_volumes = {}
    else:
        parsed_volumes = _parse_volumes(volumes)

    if gpus is None:
        device_requests = None
    else:
        device_requests = [DeviceRequest(device_ids=gpus, capabilities=[["gpu"]])]

    for arg in args:
        if arg.startswith("-"):
            current_cmd = arg
            cmd.append(arg)
            continue

        # Mount local output directories into Docker container as a volume
        if current_cmd in output_args and "://" not in arg:
            if arg.startswith("@"):
                raise ValueError(
                    f"Output path {arg} cannot start with '@' (used only for input files)"
                )

            local_path = Path(arg).resolve()
            local_path.mkdir(parents=True, exist_ok=True)

            if not local_path.is_dir():
                raise RuntimeError(
                    f"Path {local_path} provided as output is not a directory"
                )

            path_in_container = "/mnt/output"
            arg = path_in_container

            # Bind-mount directory
            parsed_volumes[str(local_path)] = {"bind": path_in_container, "mode": "rw"}

        # Mount local input files marked by @ into Docker container as a volume
        elif arg.startswith("@") and "://" not in arg:
            local_path = Path(arg.lstrip("@")).resolve()

            if not local_path.is_file():
                raise RuntimeError(f"Path {local_path} provided as input is not a file")

            path_in_container = os.path.join("/mnt", f"payload{local_path.suffix}")
            arg = f"@{path_in_container}"

            # Bind-mount file
            parsed_volumes[str(local_path)] = {"bind": path_in_container, "mode": "ro"}

        current_cmd = None
        cmd.append(arg)

    # Run the container
    if isinstance(image, docker.models.images.Image):
        image_id = image.short_id
    else:
        image_id = image
    container = None
    try:
        container = client.containers.run(
            image=image_id,
            command=cmd,
            volumes=parsed_volumes,
            detach=True,
            device_requests=device_requests,
        )
        result = container.wait()
        stdout = container.logs(stdout=True, stderr=False)
        stderr = container.logs(stdout=False, stderr=True)

        exit_code = result["StatusCode"]
        if exit_code != 0:
            stderr = f"\n{stderr.decode('utf-8')}"
            raise docker.errors.ContainerError(
                container, exit_code, shlex.join(cmd), image_id, stderr
            )
    finally:
        if container is not None:
            container.remove(v=True, force=True)

    return stdout.decode("utf-8"), stderr.decode("utf-8")


def project_containers(
    project_id: str,
) -> list[docker.models.containers.Container]:
    """Find containers associated with a Docker Compose Project ID.

    Args:
        project_id: the Docker Compose project ID.

    Returns:
        A list of Docker Images.
    """
    client = docker.from_env()
    return list(filter(lambda x: project_id in x.name, client.containers.list()))


def logs(container_id: str) -> str:
    """Get logs from a container.

    Args:
        container_id: the ID of the container.

    Returns:
        The logs of the container.
    """
    client = docker.from_env()
    container = client.containers.get(container_id)
    return container.logs().decode("utf-8")<|MERGE_RESOLUTION|>--- conflicted
+++ resolved
@@ -620,18 +620,14 @@
             raise ValueError(f"Input ID {image.id} is not a valid Tesseract")
         image_ids.append(image.id)
 
-<<<<<<< HEAD
-    template = _create_docker_compose_template(
-        image_ids, port, volumes, gpus, num_workers, debug
-    )
-=======
     if ports is not None and len(ports) != len(image_ids):
         raise ValueError(
             f"Number of ports ({len(ports)}) must match number of images ({len(image_ids)})"
         )
 
-    template = _create_docker_compose_template(image_ids, ports, volumes, gpus, debug)
->>>>>>> 7be8d6b7
+    template = _create_docker_compose_template(
+        image_ids, ports, volumes, gpus, num_workers, debug
+    )
     compose_fname = _create_compose_fname()
 
     with tempfile.NamedTemporaryFile(
