--- conflicted
+++ resolved
@@ -848,11 +848,8 @@
     volumes: list[str] | None = None,
     gpus: list[int | str] | None = None,
     ports: dict[str, str] | None = None,
-<<<<<<< HEAD
     environment: dict[str, str] | None = None,
-=======
     user: str | None = None,
->>>>>>> 871f3773
 ) -> tuple[str, str]:
     """Start a Tesseract and execute a given command.
 
@@ -864,12 +861,9 @@
         gpus: list of GPUs, as indices or names, to passthrough the container.
         ports: dictionary of ports to bind to the host. Key is the host port,
             value is the container port.
-<<<<<<< HEAD
         environment: list of environment variables to set in the container,
             in Docker format: key=value.
-=======
         user: user to run the Tesseract as, e.g. '1000' or '1000:1000' (uid:gid).
->>>>>>> 871f3773
 
     Returns:
         Tuple with the stdout and stderr of the Tesseract.
