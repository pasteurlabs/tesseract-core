--- conflicted
+++ resolved
@@ -571,10 +571,7 @@
         no_compose: if True, do not use Docker Compose to serve the Tesseracts.
         service_names: list of service names under which to expose each Tesseract container on the shared network.
         user: user to run the Tesseracts as, e.g. '1000' or '1000:1000' (uid:gid).
-<<<<<<< HEAD
-=======
             Defaults to the current user.
->>>>>>> f2378acb
 
     Returns:
         A string representing the Tesseract project ID.
@@ -660,15 +657,10 @@
             device_requests=gpus,
             ports=port_mappings,
             detach=True,
-<<<<<<< HEAD
-            volumes=volumes,
-            user=user,
-=======
             volumes=parsed_volumes,
             user=user,
             environment=environment,
             extra_args=extra_args,
->>>>>>> f2378acb
         )
         # wait for server to start
         timeout = 30
@@ -881,13 +873,8 @@
     volumes: list[str] | None = None,
     gpus: list[int | str] | None = None,
     ports: dict[str, str] | None = None,
-<<<<<<< HEAD
-    user: str | None = None,
-    input_dir: str | None = None,
-=======
     environment: dict[str, str] | None = None,
     user: str | None = None,
->>>>>>> f2378acb
 ) -> tuple[str, str]:
     """Start a Tesseract and execute a given command.
 
@@ -899,15 +886,10 @@
         gpus: list of GPUs, as indices or names, to passthrough the container.
         ports: dictionary of ports to bind to the host. Key is the host port,
             value is the container port.
-<<<<<<< HEAD
-        user: user to run the Tesseract as, e.g. '1000' or '1000:1000' (uid:gid).
-        input_dir: Path to the directory where input files are stored to be mounted on to the Tesseract.
-=======
         environment: list of environment variables to set in the container,
             in Docker format: key=value.
         user: user to run the Tesseract as, e.g. '1000' or '1000:1000' (uid:gid).
             Defaults to the current user.
->>>>>>> f2378acb
 
     Returns:
         Tuple with the stdout and stderr of the Tesseract.
@@ -918,10 +900,8 @@
     cmd = [command]
     current_cmd = None
 
-    if input_dir:
-        if volumes is None:
-            volumes = []
-        volumes.append(f"{input_dir}:/tesseract-input")
+    if volumes is None:
+        volumes = []
     if not volumes:
         parsed_volumes = {}
     else:
@@ -992,10 +972,7 @@
         remove=True,
         stderr=True,
         user=user,
-<<<<<<< HEAD
-=======
         extra_args=extra_args,
->>>>>>> f2378acb
     )
     stdout = stdout.decode("utf-8")
     stderr = stderr.decode("utf-8")
