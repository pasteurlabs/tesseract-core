# Copyright 2025 Pasteur Labs. All Rights Reserved.
# SPDX-License-Identifier: Apache-2.0

"""Engine to power Tesseract commands."""

import datetime
import linecache
import logging
import optparse
import os
import random
import shlex
import string
import subprocess
import tempfile
import threading
from collections.abc import Callable, Sequence
from pathlib import Path
from shutil import copy, copytree, rmtree
from typing import Any

from jinja2 import Environment, PackageLoader, StrictUndefined
from pip._internal.index.package_finder import PackageFinder
from pip._internal.network.session import PipSession
from pip._internal.req.req_file import (
    RequirementsFileParser,
    get_line_parser,
    handle_line,
)

<<<<<<< HEAD
from .api_parse import TesseractConfig, get_config, validate_tesseract_api
from .docker_cli_wrapper import CLIDockerClient
=======
from .api_parse import (
    TesseractConfig,
    get_config,
    validate_tesseract_api,
)
>>>>>>> fd5fc462
from .exceptions import UserError

logger = logging.getLogger("tesseract")
docker_client = CLIDockerClient()

# Jinja2 Environment
ENV = Environment(
    loader=PackageLoader("tesseract_core.sdk", "templates"),
    undefined=StrictUndefined,
)


class LogPipe(threading.Thread):
    """Custom wrapper to support live logging from a subprocess via a pipe.

    Runs a thread that logs everything read from the pipe to the standard logger.
    Can be used as a context manager for automatic cleanup.
    """

    daemon = True

    def __init__(self, level: int) -> None:
        """Initialize the LogPipe with the given logging level."""
        super().__init__()
        self._level = level
        self._fd_read, self._fd_write = os.pipe()
        self._pipe_reader = os.fdopen(self._fd_read)
        self._captured_lines = []

    def __enter__(self) -> int:
        """Start the thread and return the write file descriptor of the pipe."""
        self.start()
        return self.fileno()

    def __exit__(self, *args: Any) -> None:
        """Close the pipe and join the thread."""
        os.close(self._fd_write)
        # Use a timeout so something weird happening in the logging thread doesn't
        # cause this to hang indefinitely
        self.join(timeout=10)
        # Do not close reader before thread is joined since there may be pending data
        # This also closes the fd_read pipe
        self._pipe_reader.close()

    def fileno(self) -> int:
        """Return the write file descriptor of the pipe."""
        return self._fd_write

    def run(self) -> None:
        """Run the thread, logging everything."""
        for line in iter(self._pipe_reader.readline, ""):
            if line.endswith("\n"):
                line = line[:-1]
            self._captured_lines.append(line)
            logger.log(self._level, line)

    @property
    def captured_lines(self) -> list[str]:
        """Return all lines captured so far."""
        return self._captured_lines


def needs_docker(func: Callable) -> Callable:
    """A decorator for functions that rely on docker daemon."""
    import functools

    @functools.wraps(func)
    def wrapper_needs_docker(*args: Any, **kwargs: Any) -> None:
        try:
            docker_client.info()
        except (CLIDockerClient.Errors.APIError, RuntimeError) as ex:
            raise UserError(
                "Could not reach Docker daemon, check if it is running."
            ) from ex
        return func(*args, **kwargs)

    return wrapper_needs_docker


def parse_requirements(
    filename: str | Path,
    session: PipSession | None = None,
    finder: PackageFinder | None = None,
    options: optparse.Values | None = None,
    constraint: bool = False,
) -> tuple[list[str], list[str]]:
    """Split local dependencies from remote ones in a pip-style requirements file.

    All CLI options that may be part of the given requiremets file are included in
    the remote dependencies.
    """
    if session is None:
        session = PipSession()

    local_dependencies = []
    remote_dependencies = []

    line_parser = get_line_parser(finder)
    parser = RequirementsFileParser(session, line_parser)

    for parsed_line in parser.parse(str(filename), constraint):
        line = linecache.getline(parsed_line.filename, parsed_line.lineno)
        line = line.strip()
        parsed_req = handle_line(
            parsed_line, options=options, finder=finder, session=session
        )
        if not hasattr(parsed_req, "requirement"):
            # this is probably a cli option like --extra-index-url, so we make
            # sure to keep it.
            remote_dependencies.append(line)
        elif parsed_line.requirement.startswith((".", "/", "file://")):
            local_dependencies.append(line)
        else:
            remote_dependencies.append(line)
    return local_dependencies, remote_dependencies


def get_runtime_dir() -> Path:
    """Get the source directory for the Tesseract runtime."""
    import tesseract_core

    return Path(tesseract_core.__file__).parent / "runtime"


def get_template_dir():
    """Get the template directory for the Tesseract runtime."""
    import tesseract_core

    return Path(tesseract_core.__file__).parent / "sdk" / "templates"


def prepare_build_context(
    src_dir: str | Path,
    context_dir: str | Path,
    user_config: TesseractConfig,
    use_ssh_mount: bool = False,
) -> Path:
    """Populate the build context for a Tesseract.

    Generated folder structure:
    ├── Dockerfile
    ├── __tesseract_source__
    │   ├── tesseract_api.py
    │   ├── tesseract_config.yaml
    │   ├── tesseract_requirements.txt
    │   └── ... any other files in the source directory ...
    └── __tesseract_runtime__
        ├── pyproject.toml
        ├── ... any other files in the tesseract_core/runtime/meta directory ...
        └── tesseract_core
            └── runtime
                ├── __init__.py
                └── ... runtime module files ...

    Args:
        src_dir: The source directory where the Tesseract project is located.
        context_dir: The directory where the build context will be created.
        user_config: The Tesseract configuration object.
        use_ssh_mount: Whether to use SSH mount to install dependencies (prevents caching).

    Returns:
        The path to the build context directory.
    """
    context_dir = Path(context_dir)
    context_dir.mkdir(parents=True, exist_ok=True)

    copytree(src_dir, context_dir / "__tesseract_source__")

    template_name = "Dockerfile.base"
    template = ENV.get_template(template_name)

    template_values = {
        "tesseract_source_directory": "__tesseract_source__",
        "tesseract_runtime_location": "__tesseract_runtime__",
        "config": user_config,
        "use_ssh_mount": use_ssh_mount,
    }

    logger.debug(f"Generating Dockerfile from template: {template_name}")
    dockerfile_content = template.render(template_values)
    dockerfile_path = context_dir / "Dockerfile"

    logger.debug(f"Writing Dockerfile to {dockerfile_path}")

    with open(dockerfile_path, "w") as f:
        f.write(dockerfile_content)

<<<<<<< HEAD
def build_image(
    src_dir: str | Path,
    image_name: str,
    dockerfile: str | Path,
    build_dir: str | Path,
    inject_ssh: bool = False,
    keep_build_cache: bool = False,
    generate_only: bool = False,
) -> CLIDockerClient.Images.Image | None:
    """Build the image from a Dockerfile.
=======
    template_dir = get_template_dir()
>>>>>>> fd5fc462

    requirement_config = user_config.build_config.requirements
    copy(
        template_dir / requirement_config._build_script,
        context_dir / "__tesseract_source__" / requirement_config._build_script,
    )

    # When building from a requirements.txt we support local dependencies.
    # We separate local dep. lines from the requirements.txt and copy the
    # corresponding files into the build directory.
    local_requirements_path = context_dir / "local_requirements"
    Path.mkdir(local_requirements_path, parents=True, exist_ok=True)

    if requirement_config.provider == "python-pip":
        reqstxt = src_dir / requirement_config._filename
        if reqstxt.exists():
            local_dependencies, remote_dependencies = parse_requirements(reqstxt)
        else:
            local_dependencies, remote_dependencies = [], []

        if local_dependencies:
            for dependency in local_dependencies:
                src = src_dir / dependency
                dest = context_dir / "local_requirements" / src.name
                if src.is_file():
                    copy(src, dest)
                else:
                    copytree(src, dest)

        # We need to write a new requirements file in the build dir, where we explicitly
        # removed the local dependencies
        requirements_file_path = (
            context_dir / "__tesseract_source__" / "tesseract_requirements.txt"
        )
        with requirements_file_path.open("w", encoding="utf-8") as f:
            for dependency in remote_dependencies:
                f.write(f"{dependency}\n")

    def _ignore_pycache(_, names: list[str]) -> list[str]:
        ignore = []
        if "__pycache__" in names:
            ignore.append("__pycache__")
        return ignore

    runtime_source_dir = get_runtime_dir()
    copytree(
        runtime_source_dir,
        context_dir / "__tesseract_runtime__" / "tesseract_core" / "runtime",
        ignore=_ignore_pycache,
    )
    for metafile in (runtime_source_dir / "meta").glob("*"):
        copy(metafile, context_dir / "__tesseract_runtime__")

<<<<<<< HEAD
    if generate_only:
        logger.info(f"Build directory generated at {build_dir}, skipping build")
    else:
        logger.info("Building image ...")

    try:
        image_name = docker_client.images.buildx(
            path=build_dir.as_posix(),
            tag=image_name,
            dockerfile=dockerfile_path,
            inject_ssh=inject_ssh,
            keep_build_cache=keep_build_cache,
            print_and_exit=generate_only,
        )
        if generate_only:
            return None
        image = docker_client.images.get(image_name)

    except CLIDockerClient.Errors.BuildError as e:
        logger.warning("Build failed with logs:")
        for line in e.build_log:
            logger.warning(line)
        raise UserError("Image build failure. See above logs for details.") from e
    except CLIDockerClient.Errors.APIError as e:
        raise UserError(f"Docker server error: {e}") from e
    except TypeError as e:
        raise UserError(f"Input error building Tesseract: {e}") from e

    else:
        if image is not None:
            logger.debug("Build successful")

    return image
=======
    return context_dir
>>>>>>> fd5fc462


def _write_template_file(
    template_name: str,
    target_dir: Path,
    template_vars: dict,
    recipe: Path = Path("."),
    exist_ok: bool = False,
):
    """Write a template to a target directory."""
    template = ENV.get_template(str(recipe / template_name))

    target_file = target_dir / template_name

    if target_file.exists() and not exist_ok:
        raise FileExistsError(f"File {target_file} already exists")

    logger.info(f"Writing template {template_name} to {target_file}")

    with open(target_file, "w") as target_fp:
        target_fp.write(template.render(template_vars))

    return target_file


def init_api(
    target_dir: Path,
    tesseract_name: str,
    recipe: str = "base",
) -> Path:
    """Create a new empty Tesseract API module at the target location."""
    from tesseract_core import __version__ as tesseract_version

    template_vars = {
        "version": tesseract_version,
        "timestamp": datetime.datetime.now().isoformat(),
        "name": tesseract_name,
    }

    # If target dir does not exist, create it
    Path(target_dir).mkdir(parents=True, exist_ok=True)

    _write_template_file(
        "tesseract_api.py", target_dir, template_vars, recipe=Path(recipe)
    )
    _write_template_file(
        "tesseract_config.yaml", target_dir, template_vars, recipe=Path(recipe)
    )
    _write_template_file(
        "tesseract_requirements.txt", target_dir, template_vars, recipe=Path(recipe)
    )

    return target_dir / "tesseract_api.py"


def build_tesseract(
    src_dir: Path,
    image_tag: str | None,
    build_dir: Path | None = None,
    inject_ssh: bool = False,
    config_override: tuple[tuple[list[str], str], ...] = (),
    keep_build_cache: bool = False,
    generate_only: bool = False,
) -> CLIDockerClient.Images.Image | Path:
    """Build a new Tesseract from a context directory.

    Args:
        src_dir: path to the Tesseract project directory, where the
          `tesseract_api.py` and `tesseract_config.yaml` files
          are located.
        image_tag: name to be used as a tag for the Tesseract image.
        build_dir: directory to be used to store the build context.
          If not provided, a temporary directory will be created.
        inject_ssh: whether or not to forward SSH agent when building the image.
        config_override: overrides for configuration options in the Tesseract.
        keep_build_cache: whether or not to keep the Docker build cache.
        generate_only: only generate the build context but do not build the image.

    Returns:
        CLIDockerClient.Images.Image representing the built Tesseract image,
        or path to build directory if `generate_only` is True.
    """
    validate_tesseract_api(src_dir)
    config = get_config(src_dir)

    # Apply config overrides
    for path, value in config_override:
        c = config
        for k in path[:-1]:
            c = getattr(c, k)
        setattr(c, path[-1], value)

    image_name = config.name
    if image_tag:
        image_name += f":{image_tag}"

    source_basename = Path(src_dir).name

    if build_dir is None:
        build_dir = Path(tempfile.mkdtemp(prefix=f"tesseract_build_{source_basename}"))
        keep_build_dir = True if generate_only else False
    else:
        build_dir = Path(build_dir)
        build_dir.mkdir(exist_ok=True)
        keep_build_dir = True

    context_dir = prepare_build_context(
        src_dir, build_dir, config, use_ssh_mount=inject_ssh
    )

    if generate_only:
        logger.info(f"Build directory generated at {build_dir}, skipping build")
    else:
        logger.info("Building image ...")

    try:
        image = docker_buildx(
            path=context_dir.as_posix(),
            tag=image_name,
            dockerfile=context_dir / "Dockerfile",
            inject_ssh=inject_ssh,
            keep_build_cache=keep_build_cache,
            print_and_exit=generate_only,
        )

    except docker.errors.BuildError as e:
        logger.warning("Build failed with logs:")
        for line in e.build_log:
            logger.warning(line)
        raise e
    else:
        if image is not None:
            logger.debug("Build successful")
    finally:
        if not keep_build_dir:
            try:
                rmtree(build_dir)
            except OSError as exc:
                # Permission denied or already removed
                logger.info(
                    f"Could not remove temporary build directory {build_dir}: {exc}"
                )
                pass

    if generate_only:
        return build_dir

    return image


def teardown(project_ids: list, tear_all: bool = False) -> None:
    """Teardown Tesseract image(s) running in a Docker Compose project.

    Args:
        project_ids: List of Docker Compose project IDs to teardown.
        tear_all: boolean flag to teardown all Tesseract projects.
    """
    if tear_all:
        # Get copy of keys to iterate over since the dictionary will change as we are
        # tearing down projects.
        project_ids = list(docker_client.compose.list())
        if not project_ids:
            logger.info("No Tesseract projects to teardown")
            return

    if not project_ids:
        raise ValueError("Docker Compose project ID is empty or None, cannot teardown")

    if isinstance(project_ids, str):
        # Single string project_id passes the typecheck but gets parsed one letter at a time
        # in the following for loop, so we need to wrap it in a list.
        project_ids = [project_ids]

    for project_id in project_ids:
        if not docker_client.compose.exists(project_id):
            raise ValueError(
                f"A Docker Compose project with ID {project_id} cannot be found, use `tesseract ps` to find project ID"
            )

        if not docker_client.compose.down(project_id):
            raise RuntimeError(
                f"Cannot teardown Docker Compose project with ID: {project_id}"
            )

        logger.info(
            f"Tesseracts are shutdown for Docker Compose project ID: {project_id}"
        )


def get_tesseract_containers() -> list[CLIDockerClient.Containers.Container]:
    """Get Tesseract containers."""
    return docker_client.containers.list()


def get_tesseract_images() -> list[CLIDockerClient.Images.Image]:
    """Get Tesseract images."""
    return docker_client.images.list()


def serve(
    images: list[str],
    port: str = "",
    volumes: list[str] | None = None,
    gpus: list[str] | None = None,
    debug: bool = False,
) -> str:
    """Serve one or more Tesseract images.

    Start the Tesseracts listening on an available ports on the host.

    Args:
        images: a list of Tesseract image IDs as strings.
        port: port or port range to serve the tesseract on.
        volumes: list of paths to mount in the Tesseract container.
        gpus: IDs of host Nvidia GPUs to make available to the Tesseracts.
        debug: whether to enable debug mode.

    Returns:
        A string representing the Tesseract Project ID.
    """
    if not images or not all(isinstance(item, str) for item in images):
        raise ValueError("One or more Tesseract image IDs must be provided")

    image_ids = []
    for image_ in images:
        image = docker_client.images.get(image_)

        if not image:
            raise ValueError(f"Image ID {image_} is not a valid Docker image")
        image_ids.append(image.id)

    template = _create_docker_compose_template(image_ids, port, volumes, gpus, debug)
    compose_fname = _create_compose_fname()

    with tempfile.NamedTemporaryFile(
        mode="w+",
        prefix=compose_fname,
    ) as compose_file:
        compose_file.write(template)
        compose_file.flush()

        project_name = _create_compose_proj_id()
        if not docker_client.compose.up(compose_file.name, project_name):
            raise RuntimeError("Cannot serve Tesseracts")
        return project_name


def _create_docker_compose_template(
    image_ids: list[str],
    port: str = "",
    volumes: list[str] | None = None,
    gpus: list[str] | None = None,
    debug: bool = False,
) -> str:
    """Create Docker Compose template."""
    services = []
    if not port:
        port = "8000"
    else:
        port = f"{port}:8000"

    gpu_settings = None
    if gpus:
        if (len(gpus) == 1) and (gpus[0] == "all"):
            gpu_settings = "count: all"
        else:
            gpu_settings = f"device_ids: {gpus}"

    for image_id in image_ids:
        service = {
            "name": _create_compose_service_id(image_id),
            "image": image_id,
            "port": port,
            "volumes": volumes,
            "gpus": gpu_settings,
            "environment": {
                "DEBUG": "1" if debug else "0",
            },
        }

        services.append(service)
    template = ENV.get_template("docker-compose.yml")
    return template.render(services=services)


def _create_compose_service_id(image_id: str) -> str:
    """Create Docker Compose service ID."""
    image_id = image_id.split(":")[0]
    return f"{image_id}-{_id_generator()}"


def _create_compose_proj_id() -> str:
    """Create Docker Compose project ID."""
    return f"tesseract-{_id_generator()}"


def _create_compose_fname() -> str:
    """Create Docker Compose project file name."""
    return f"docker-compose-{_id_generator()}.yml"


def _id_generator(
    size: int = 12, chars: Sequence[str] = string.ascii_lowercase + string.digits
) -> str:
    """Generate ID."""
    return "".join(random.choice(chars) for _ in range(size))


def _parse_volumes(options: list[str]) -> dict[str, dict[str, str]]:
    """Parses volume mount strings to dict accepted by docker SDK.

    Strings of the form 'source:target:(ro|rw)' are parsed to
    `{source: {'bind': target, 'mode': '(ro|rw)'}}`.
    """

    def _parse_option(option: str):
        args = option.split(":")
        if len(args) == 2:
            source, target = args
            mode = "ro"
        elif len(args) == 3:
            source, target, mode = args
        else:
            raise ValueError(
                f"Invalid mount volume specification {option} "
                "(must be `/path/to/source:/path/totarget:(ro|rw)`)",
            )
        # Docker doesn't like paths like ".", so we convert to absolute path here
        source = str(Path(source).resolve())
        return source, {"bind": target, "mode": mode}

    return dict(_parse_option(opt) for opt in options)


def run_tesseract(
    image: str,
    command: str,
    args: list[str],
    volumes: list[str] | None = None,
    gpus: list[int | str] | None = None,
) -> tuple[str, str]:
    """Start a Tesseract and execute a given command.

    Args:
        image: string of the Tesseract to run.
        command: Tesseract command to run, e.g. apply.
        args: arguments for the command.
        volumes: list of paths to mount in the Tesseract container.
        gpus: list of GPUs, as indices or names, to passthrough the container.

    Returns:
        Tuple with the stdout and stderr of the Tesseract.
    """
    # Args that require rw access to the mounted volume
    output_args = {"-o", "--output-path"}

    cmd = [command]
    current_cmd = None

    if volumes is None:
        parsed_volumes = {}
    else:
        parsed_volumes = _parse_volumes(volumes)

    for arg in args:
        if arg.startswith("-"):
            current_cmd = arg
            cmd.append(arg)
            continue

        # Mount local output directories into Docker container as a volume
        if current_cmd in output_args and "://" not in arg:
            if arg.startswith("@"):
                raise ValueError(
                    f"Output path {arg} cannot start with '@' (used only for input files)"
                )

            local_path = Path(arg).resolve()
            local_path.mkdir(parents=True, exist_ok=True)

            if not local_path.is_dir():
                raise RuntimeError(
                    f"Path {local_path} provided as output is not a directory"
                )

            path_in_container = "/mnt/output"
            arg = path_in_container

            # Bind-mount directory
            parsed_volumes[str(local_path)] = {"bind": path_in_container, "mode": "rw"}

        # Mount local input files marked by @ into Docker container as a volume
        elif arg.startswith("@") and "://" not in arg:
            local_path = Path(arg.lstrip("@")).resolve()

            if not local_path.is_file():
                raise RuntimeError(f"Path {local_path} provided as input is not a file")

            path_in_container = os.path.join("/mnt", f"payload{local_path.suffix}")
            arg = f"@{path_in_container}"

            # Bind-mount file
            parsed_volumes[str(local_path)] = {"bind": path_in_container, "mode": "ro"}

        current_cmd = None
        cmd.append(arg)

    # Run the container
    image_id = image
    container = None
    try:
        container = docker_client.containers.run(
            image=image_id,
            command=cmd,
            volumes=parsed_volumes,
            detach=True,
            device_requests=gpus,
        )
        result = container.wait()
        stdout, stderr = container.logs(stdout=True, stderr=True)
        exit_code = result["StatusCode"]
        if exit_code != 0:
            raise CLIDockerClient.Errors.ContainerError(
                container, exit_code, shlex.join(cmd), image_id, stderr
            )
    finally:
        if container is not None:
            container.remove(v=True, force=True)

    return stdout, stderr


def project_containers(
    project_id: str,
) -> list[docker.models.containers.Container]:
    """Find containers associated with a Docker Compose Project ID.

    Args:
        project_id: the Docker Compose project ID.

    Returns:
        A list of Docker Images.
    """
<<<<<<< HEAD
    try:
        result = subprocess.run(
            ["docker", "exec", container_id, "tesseract-runtime", command, *args],
            capture_output=True,
            text=True,
            check=True,
        )
        return result.stdout, result.stderr
    except subprocess.CalledProcessError as e:
        return e.stdout, e.stderr
=======
    client = docker.from_env()
    return list(filter(lambda x: project_id in x.name, client.containers.list()))


def logs(container_id: str) -> str:
    """Get logs from a container.

    Args:
        container_id: the ID of the container.

    Returns:
        The logs of the container.
    """
    client = docker.from_env()
    container = client.containers.get(container_id)
    return container.logs().decode("utf-8")
>>>>>>> fd5fc462
<|MERGE_RESOLUTION|>--- conflicted
+++ resolved
@@ -11,7 +11,6 @@
 import random
 import shlex
 import string
-import subprocess
 import tempfile
 import threading
 from collections.abc import Callable, Sequence
@@ -28,16 +27,8 @@
     handle_line,
 )
 
-<<<<<<< HEAD
 from .api_parse import TesseractConfig, get_config, validate_tesseract_api
 from .docker_cli_wrapper import CLIDockerClient
-=======
-from .api_parse import (
-    TesseractConfig,
-    get_config,
-    validate_tesseract_api,
-)
->>>>>>> fd5fc462
 from .exceptions import UserError
 
 logger = logging.getLogger("tesseract")
@@ -225,20 +216,7 @@
     with open(dockerfile_path, "w") as f:
         f.write(dockerfile_content)
 
-<<<<<<< HEAD
-def build_image(
-    src_dir: str | Path,
-    image_name: str,
-    dockerfile: str | Path,
-    build_dir: str | Path,
-    inject_ssh: bool = False,
-    keep_build_cache: bool = False,
-    generate_only: bool = False,
-) -> CLIDockerClient.Images.Image | None:
-    """Build the image from a Dockerfile.
-=======
     template_dir = get_template_dir()
->>>>>>> fd5fc462
 
     requirement_config = user_config.build_config.requirements
     copy(
@@ -292,43 +270,7 @@
     for metafile in (runtime_source_dir / "meta").glob("*"):
         copy(metafile, context_dir / "__tesseract_runtime__")
 
-<<<<<<< HEAD
-    if generate_only:
-        logger.info(f"Build directory generated at {build_dir}, skipping build")
-    else:
-        logger.info("Building image ...")
-
-    try:
-        image_name = docker_client.images.buildx(
-            path=build_dir.as_posix(),
-            tag=image_name,
-            dockerfile=dockerfile_path,
-            inject_ssh=inject_ssh,
-            keep_build_cache=keep_build_cache,
-            print_and_exit=generate_only,
-        )
-        if generate_only:
-            return None
-        image = docker_client.images.get(image_name)
-
-    except CLIDockerClient.Errors.BuildError as e:
-        logger.warning("Build failed with logs:")
-        for line in e.build_log:
-            logger.warning(line)
-        raise UserError("Image build failure. See above logs for details.") from e
-    except CLIDockerClient.Errors.APIError as e:
-        raise UserError(f"Docker server error: {e}") from e
-    except TypeError as e:
-        raise UserError(f"Input error building Tesseract: {e}") from e
-
-    else:
-        if image is not None:
-            logger.debug("Build successful")
-
-    return image
-=======
     return context_dir
->>>>>>> fd5fc462
 
 
 def _write_template_file(
@@ -445,7 +387,7 @@
         logger.info("Building image ...")
 
     try:
-        image = docker_buildx(
+        image = docker_client.images.buildx(
             path=context_dir.as_posix(),
             tag=image_name,
             dockerfile=context_dir / "Dockerfile",
@@ -453,12 +395,15 @@
             keep_build_cache=keep_build_cache,
             print_and_exit=generate_only,
         )
-
-    except docker.errors.BuildError as e:
+    except CLIDockerClient.Errors.BuildError as e:
         logger.warning("Build failed with logs:")
         for line in e.build_log:
             logger.warning(line)
-        raise e
+        raise UserError("Image build failure. See above logs for details.") from e
+    except CLIDockerClient.Errors.APIError as e:
+        raise UserError(f"Docker server error: {e}") from e
+    except TypeError as e:
+        raise UserError(f"Input error building Tesseract: {e}") from e
     else:
         if image is not None:
             logger.debug("Build successful")
@@ -761,33 +706,6 @@
     return stdout, stderr
 
 
-def project_containers(
-    project_id: str,
-) -> list[docker.models.containers.Container]:
-    """Find containers associated with a Docker Compose Project ID.
-
-    Args:
-        project_id: the Docker Compose project ID.
-
-    Returns:
-        A list of Docker Images.
-    """
-<<<<<<< HEAD
-    try:
-        result = subprocess.run(
-            ["docker", "exec", container_id, "tesseract-runtime", command, *args],
-            capture_output=True,
-            text=True,
-            check=True,
-        )
-        return result.stdout, result.stderr
-    except subprocess.CalledProcessError as e:
-        return e.stdout, e.stderr
-=======
-    client = docker.from_env()
-    return list(filter(lambda x: project_id in x.name, client.containers.list()))
-
-
 def logs(container_id: str) -> str:
     """Get logs from a container.
 
@@ -797,7 +715,5 @@
     Returns:
         The logs of the container.
     """
-    client = docker.from_env()
-    container = client.containers.get(container_id)
-    return container.logs().decode("utf-8")
->>>>>>> fd5fc462
+    container = docker_client.containers.get(container_id)
+    return container.logs().decode("utf-8")