# Copyright 2025 Pasteur Labs. All Rights Reserved.
# SPDX-License-Identifier: Apache-2.0

"""Engine to power Tesseract commands."""

import datetime
import linecache
import logging
import optparse
import os
import random
import re
import socket
import string
import tempfile
import threading
import time
from collections.abc import Callable, Sequence
from contextlib import closing
from pathlib import Path
from shutil import copy, copytree, rmtree
from typing import Any

import requests
from jinja2 import Environment, PackageLoader, StrictUndefined
from pip._internal.index.package_finder import PackageFinder
from pip._internal.network.session import PipSession
from pip._internal.req.req_file import (
    RequirementsFileParser,
    get_line_parser,
    handle_line,
)

from .api_parse import TesseractConfig, get_config, validate_tesseract_api
from .docker_client import (
    APIError,
    CLIDockerClient,
    Container,
    ContainerError,
    Image,
    NotFound,
    build_docker_image,
    is_podman,
)
from .exceptions import UserError

logger = logging.getLogger("tesseract")
docker_client = CLIDockerClient()

# Jinja2 Environment
ENV = Environment(
    loader=PackageLoader("tesseract_core.sdk", "templates"),
    undefined=StrictUndefined,
)


class LogPipe(threading.Thread):
    """Custom wrapper to support live logging from a subprocess via a pipe.

    Runs a thread that logs everything read from the pipe to the standard logger.
    Can be used as a context manager for automatic cleanup.
    """

    daemon = True

    def __init__(self, level: int) -> None:
        """Initialize the LogPipe with the given logging level."""
        super().__init__()
        self._level = level
        self._fd_read, self._fd_write = os.pipe()
        self._pipe_reader = os.fdopen(self._fd_read)
        self._captured_lines = []

    def __enter__(self) -> int:
        """Start the thread and return the write file descriptor of the pipe."""
        self.start()
        return self.fileno()

    def __exit__(self, *args: Any) -> None:
        """Close the pipe and join the thread."""
        os.close(self._fd_write)
        # Use a timeout so something weird happening in the logging thread doesn't
        # cause this to hang indefinitely
        self.join(timeout=10)
        # Do not close reader before thread is joined since there may be pending data
        # This also closes the fd_read pipe
        self._pipe_reader.close()

    def fileno(self) -> int:
        """Return the write file descriptor of the pipe."""
        return self._fd_write

    def run(self) -> None:
        """Run the thread, logging everything."""
        for line in iter(self._pipe_reader.readline, ""):
            if line.endswith("\n"):
                line = line[:-1]
            self._captured_lines.append(line)
            logger.log(self._level, line)

    @property
    def captured_lines(self) -> list[str]:
        """Return all lines captured so far."""
        return self._captured_lines


def needs_docker(func: Callable) -> Callable:
    """A decorator for functions that rely on docker daemon."""
    import functools

    @functools.wraps(func)
    def wrapper_needs_docker(*args: Any, **kwargs: Any) -> None:
        try:
            docker_client.info()
        except (APIError, RuntimeError) as ex:
            raise UserError(
                "Could not reach Docker daemon, check if it is running."
            ) from ex
        except FileNotFoundError as ex:
            raise UserError("Docker not found, check if it is installed.") from ex
        return func(*args, **kwargs)

    return wrapper_needs_docker


def get_free_port(
    within_range: tuple[int, int] = (49152, 65535),
    exclude: Sequence[int] = (),
) -> int:
    """Find a random free port to use for HTTP."""
    start, end = within_range
    if start < 0 or end > 65535 or start > end:
        raise ValueError("Invalid port range, must be between 0 and 65535")

    # Try random ports in the given range
    portlist = list(range(start, end))
    random.shuffle(portlist)
    for port in portlist:
        if port in exclude:
            continue
        # Check if the port is free
        with closing(socket.socket(socket.AF_INET, socket.SOCK_STREAM)) as s:
            try:
                s.bind(("127.0.0.1", port))
            except OSError:
                # Port is already in use
                continue
            else:
                return port
    raise RuntimeError(f"No free ports found in range {start}-{end}")


def parse_requirements(
    filename: str | Path,
    session: PipSession | None = None,
    finder: PackageFinder | None = None,
    options: optparse.Values | None = None,
    constraint: bool = False,
) -> tuple[list[str], list[str]]:
    """Split local dependencies from remote ones in a pip-style requirements file.

    All CLI options that may be part of the given requiremets file are included in
    the remote dependencies.
    """
    if session is None:
        session = PipSession()

    local_dependencies = []
    remote_dependencies = []

    line_parser = get_line_parser(finder)
    parser = RequirementsFileParser(session, line_parser)

    for parsed_line in parser.parse(str(filename), constraint):
        line = linecache.getline(parsed_line.filename, parsed_line.lineno)
        line = line.strip()
        parsed_req = handle_line(
            parsed_line, options=options, finder=finder, session=session
        )
        if not hasattr(parsed_req, "requirement"):
            # this is probably a cli option like --extra-index-url, so we make
            # sure to keep it.
            remote_dependencies.append(line)
        elif parsed_line.requirement.startswith((".", "/", "file://")):
            local_dependencies.append(line)
        else:
            remote_dependencies.append(line)
    return local_dependencies, remote_dependencies


def get_runtime_dir() -> Path:
    """Get the source directory for the Tesseract runtime."""
    import tesseract_core

    return Path(tesseract_core.__file__).parent / "runtime"


def get_template_dir() -> Path:
    """Get the template directory for the Tesseract runtime."""
    import tesseract_core

    return Path(tesseract_core.__file__).parent / "sdk" / "templates"


def prepare_build_context(
    src_dir: str | Path,
    context_dir: str | Path,
    user_config: TesseractConfig,
    use_ssh_mount: bool = False,
) -> Path:
    """Populate the build context for a Tesseract.

    Generated folder structure:
    ├── Dockerfile
    ├── __tesseract_source__
    │   ├── tesseract_api.py
    │   ├── tesseract_config.yaml
    │   ├── tesseract_requirements.txt
    │   └── ... any other files in the source directory ...
    └── __tesseract_runtime__
        ├── pyproject.toml
        ├── ... any other files in the tesseract_core/runtime/meta directory ...
        └── tesseract_core
            └── runtime
                ├── __init__.py
                └── ... runtime module files ...

    Args:
        src_dir: The source directory where the Tesseract project is located.
        context_dir: The directory where the build context will be created.
        user_config: The Tesseract configuration object.
        use_ssh_mount: Whether to use SSH mount to install dependencies (prevents caching).

    Returns:
        The path to the build context directory.
    """
    context_dir = Path(context_dir)
    context_dir.mkdir(parents=True, exist_ok=True)

    copytree(src_dir, context_dir / "__tesseract_source__")

    template_name = "Dockerfile.base"
    template = ENV.get_template(template_name)

    template_values = {
        "tesseract_source_directory": "__tesseract_source__",
        "tesseract_runtime_location": "__tesseract_runtime__",
        "config": user_config,
        "use_ssh_mount": use_ssh_mount,
    }

    logger.debug(f"Generating Dockerfile from template: {template_name}")
    dockerfile_content = template.render(template_values)
    dockerfile_path = context_dir / "Dockerfile"

    logger.debug(f"Writing Dockerfile to {dockerfile_path}")

    with open(dockerfile_path, "w") as f:
        f.write(dockerfile_content)

    template_dir = get_template_dir()

    requirement_config = user_config.build_config.requirements
    copy(
        template_dir / requirement_config._build_script,
        context_dir / "__tesseract_source__" / requirement_config._build_script,
    )

    # When building from a requirements.txt we support local dependencies.
    # We separate local dep. lines from the requirements.txt and copy the
    # corresponding files into the build directory.
    local_requirements_path = context_dir / "local_requirements"
    Path.mkdir(local_requirements_path, parents=True, exist_ok=True)

    if requirement_config.provider == "python-pip":
        reqstxt = src_dir / requirement_config._filename
        if reqstxt.exists():
            local_dependencies, remote_dependencies = parse_requirements(reqstxt)
        else:
            local_dependencies, remote_dependencies = [], []

        if local_dependencies:
            for dependency in local_dependencies:
                src = src_dir / dependency
                dest = context_dir / "local_requirements" / src.name
                if src.is_file():
                    copy(src, dest)
                else:
                    copytree(src, dest)

        # We need to write a new requirements file in the build dir, where we explicitly
        # removed the local dependencies
        requirements_file_path = (
            context_dir / "__tesseract_source__" / "tesseract_requirements.txt"
        )
        with requirements_file_path.open("w", encoding="utf-8") as f:
            for dependency in remote_dependencies:
                f.write(f"{dependency}\n")

    def _ignore_pycache(_: Any, names: list[str]) -> list[str]:
        ignore = []
        if "__pycache__" in names:
            ignore.append("__pycache__")
        return ignore

    runtime_source_dir = get_runtime_dir()
    copytree(
        runtime_source_dir,
        context_dir / "__tesseract_runtime__" / "tesseract_core" / "runtime",
        ignore=_ignore_pycache,
    )
    for metafile in (runtime_source_dir / "meta").glob("*"):
        copy(metafile, context_dir / "__tesseract_runtime__")

    return context_dir


def _write_template_file(
    template_name: str,
    target_dir: Path,
    template_vars: dict,
    recipe: Path = Path("."),
    exist_ok: bool = False,
):
    """Write a template to a target directory."""
    template = ENV.get_template(str(recipe / template_name))

    target_file = target_dir / template_name

    if target_file.exists() and not exist_ok:
        raise FileExistsError(f"File {target_file} already exists")

    logger.info(f"Writing template {template_name} to {target_file}")

    with open(target_file, "w") as target_fp:
        target_fp.write(template.render(template_vars))

    return target_file


def init_api(
    target_dir: Path,
    tesseract_name: str,
    recipe: str = "base",
) -> Path:
    """Create a new empty Tesseract API module at the target location."""
    from tesseract_core import __version__ as tesseract_version

    template_vars = {
        "version": tesseract_version,
        "timestamp": datetime.datetime.now().isoformat(),
        "name": tesseract_name,
    }

    # If target dir does not exist, create it
    Path(target_dir).mkdir(parents=True, exist_ok=True)

    _write_template_file(
        "tesseract_api.py", target_dir, template_vars, recipe=Path(recipe)
    )
    _write_template_file(
        "tesseract_config.yaml", target_dir, template_vars, recipe=Path(recipe)
    )
    _write_template_file(
        "tesseract_requirements.txt", target_dir, template_vars, recipe=Path(recipe)
    )

    return target_dir / "tesseract_api.py"


def build_tesseract(
    src_dir: str | Path,
    image_tag: str | None,
    build_dir: Path | None = None,
    inject_ssh: bool = False,
    config_override: dict[tuple[str, ...], Any] | None = None,
    generate_only: bool = False,
) -> Image | Path:
    """Build a new Tesseract from a context directory.

    Args:
        src_dir: path to the Tesseract project directory, where the
          `tesseract_api.py` and `tesseract_config.yaml` files
          are located.
        image_tag: name to be used as a tag for the Tesseract image.
        build_dir: directory to be used to store the build context.
          If not provided, a temporary directory will be created.
        inject_ssh: whether or not to forward SSH agent when building the image.
        config_override: overrides for configuration options in the Tesseract.
        generate_only: only generate the build context but do not build the image.

    Returns:
        Image object representing the built Tesseract image,
        or path to build directory if `generate_only` is True.
    """
    src_dir = Path(src_dir)

    validate_tesseract_api(src_dir)
    config = get_config(src_dir)

    # Apply config overrides
    if config_override is not None:
        for path, value in config_override.items():
            c = config
            for k in path[:-1]:
                c = getattr(c, k)
            setattr(c, path[-1], value)

    image_name = config.name
    if image_tag:
        tags = [f"{image_name}:{image_tag}"]
    else:
        tags = [
            f"{image_name}:{config.version}",
            f"{image_name}:latest",
        ]

    source_basename = Path(src_dir).name

    if build_dir is None:
        build_dir = Path(tempfile.mkdtemp(prefix=f"tesseract_build_{source_basename}"))
        keep_build_dir = True if generate_only else False
    else:
        build_dir = Path(build_dir)
        build_dir.mkdir(exist_ok=True)
        keep_build_dir = True

    context_dir = prepare_build_context(
        src_dir, build_dir, config, use_ssh_mount=inject_ssh
    )

    if generate_only:
        logger.info(f"Build directory generated at {build_dir}, skipping build")
    else:
        logger.info("Building image ...")

    try:
        image = build_docker_image(
            path=context_dir.as_posix(),
            tags=tags,
            dockerfile=context_dir / "Dockerfile",
            inject_ssh=inject_ssh,
            print_and_exit=generate_only,
        )
    finally:
        if not keep_build_dir:
            try:
                rmtree(build_dir)
            except OSError as exc:
                # Permission denied or already removed
                logger.info(
                    f"Could not remove temporary build directory {build_dir}: {exc}"
                )

    if generate_only:
        return build_dir

    logger.debug("Build successful")
    assert image is not None
    return image


def teardown(project_ids: Sequence[str] | None = None, tear_all: bool = False) -> None:
    """Teardown Tesseract image(s) running in a Docker Compose project or standalone containers.

    Args:
        project_ids: List of Docker Compose project IDs to teardown.
        tear_all: boolean flag to teardown all Tesseract projects.
    """
    if tear_all:
        # Identify all Tesseract projects to tear down, whether they're running in
        # Docker Compose or as standalone containers
        compose_projects = docker_client.compose.list()
        compose_containers = set()
        for project_containers in compose_projects.values():
            compose_containers.update(project_containers)
        other_containers = set(
            container.id
            for container in docker_client.containers.list()
            if container.id not in compose_containers
        )
        project_ids = [
            *compose_projects.keys(),
            *other_containers,
        ]
        if not project_ids:
            logger.info("No Tesseract projects to teardown")
            return

    if not project_ids:
        raise ValueError("project_ids must be provided if tear_all is False")

    if isinstance(project_ids, str):
        project_ids = [project_ids]

    def _is_container_id(project_id: str) -> bool:
        try:
            docker_client.containers.get(project_id)
            return True
        except ContainerError:
            return False

    for project_id in project_ids:
        if docker_client.compose.exists(project_id):
            if not docker_client.compose.down(project_id):
                raise RuntimeError(
                    f"Cannot teardown Docker Compose project with ID: {project_id}"
                )
            logger.info(
                f"Tesseracts are shutdown for Docker Compose project ID: {project_id}"
            )
        elif _is_container_id(project_id):
            container = docker_client.containers.get(project_id)
            container.remove(force=True)
            logger.info(f"Tesseract is shutdown for Docker container ID: {project_id}")
        else:
            raise ValueError(
                f"A Docker Compose project with ID {project_id} cannot be found, "
                "use `tesseract ps` to find project ID"
            )


def get_tesseract_containers() -> list[Container]:
    """Get Tesseract containers."""
    return docker_client.containers.list()


def get_tesseract_images() -> list[Image]:
    """Get Tesseract images."""
    return docker_client.images.list()


def get_project_containers(project_id: str) -> list[Container]:
    """Get containers for a given Tesseract project ID."""
    if docker_client.compose.exists(project_id):
        containers = docker_client.compose.list()[project_id]
        return [docker_client.containers.get(c) for c in containers]

    try:
        container = docker_client.containers.get(project_id)
        return [container]
    except ContainerError as exc:
        raise ValueError(
            f"A Tesseract project with ID {project_id} cannot be found, "
            "use `tesseract ps` to find project ID"
        ) from exc


def serve(
    images: list[str],
    host_ip: str = "127.0.0.1",
    ports: list[str] | None = None,
    network: str | None = None,
    volumes: list[str] | None = None,
    environment: dict[str, str] | None = None,
    gpus: list[str] | None = None,
    debug: bool = False,
    num_workers: int = 1,
    no_compose: bool = False,
    service_names: list[str] | None = None,
    user: str | None = None,
    input_path: str | Path | None = None,
) -> str:
    """Serve one or more Tesseract images.

    Start the Tesseracts listening on an available ports on the host.

    Args:
        images: a list of Tesseract image IDs as strings.
        host_ip: IP address to bind the Tesseracts to.
        ports: port or port range to serve each Tesseract on.
<<<<<<< HEAD
        network: network to which the Tesseract will be attached to.
=======
        network: name of the network the Tesseract will be attached to.
>>>>>>> 6e453950
        volumes: list of paths to mount in the Tesseract container.
        environment: dictionary of environment variables to pass to the Tesseract.
        gpus: IDs of host Nvidia GPUs to make available to the Tesseracts.
        debug: Enable debug mode. This will propagate full tracebacks to the client
            and start a debugpy server in the Tesseract.
            WARNING: This may expose sensitive information, use with caution (and never in production).
        num_workers: number of workers to use for serving the Tesseracts.
        no_compose: if True, do not use Docker Compose to serve the Tesseracts.
        service_names: list of service names under which to expose each Tesseract container on the shared network.
        user: user to run the Tesseracts as, e.g. '1000' or '1000:1000' (uid:gid).
              Defaults to the current user.
        input_path: Input path to read input files from, such as local directory or S3 URI.

    Returns:
        A string representing the Tesseract project ID.
    """
    if not images or not all(isinstance(item, str) for item in images):
        raise ValueError("One or more Tesseract image IDs must be provided")

    image_ids = []
    for image_ in images:
        image = docker_client.images.get(image_)

        if not image:
            raise ValueError(f"Image ID {image_} is not a valid Docker image")
        image_ids.append(image.id)

    if ports is not None and len(ports) != len(image_ids):
        raise ValueError(
            f"Number of ports ({len(ports)}) must match number of images ({len(image_ids)})"
        )

    if service_names is not None:
        if len(service_names) != len(image_ids):
            raise ValueError(
                f"Number of service names ({len(service_names)}) must match number of images ({len(image_ids)})"
            )
        _validate_service_names(service_names)

    if user is None:
        # Use the current user if not specified
        user = f"{os.getuid()}:{os.getgid()}" if os.name != "nt" else None

    if input_path:
        if environment is None:
            environment = {}
        environment["TESSERACT_INPUT_PATH"] = "/tesseract/input_data"
        if volumes is None:
            volumes = []
        if "://" not in input_path:
            input_path = Path(input_path).resolve()
            volumes.append(f"{input_path}:/tesseract/input_data:ro")

    if no_compose:
        if len(images) > 1:
            raise ValueError(
                "Docker Compose is required to serve multiple Tesseracts. "
                f"Currently attempting to serve `{len(images)}` Tesseracts."
            )
        if service_names is not None:
            raise ValueError(
                "Tesseract service names can only be set when using Docker Compose."
            )
        args = []
        container_api_port = "8000"
        container_debugpy_port = "5678"

        args.extend(["--port", container_api_port])

        if ports:
            port = ports[0]
        else:
            port = str(get_free_port())

        if num_workers > 1:
            args.extend(["--num-workers", str(num_workers)])

        # Always bind to all interfaces inside the container
        args.extend(["--host", "0.0.0.0"])

        if host_ip == "0.0.0.0":
            ping_ip = "127.0.0.1"
        else:
            ping_ip = host_ip

        port_mappings = {f"{host_ip}:{port}": container_api_port}
        if debug:
            debugpy_port = str(get_free_port())
            port_mappings[f"{host_ip}:{debugpy_port}"] = container_debugpy_port

        logger.info(f"Serving Tesseract at http://{ping_ip}:{port}")
        logger.info(f"View Tesseract: http://{ping_ip}:{port}/docs")
        if debug:
            logger.info(f"Debugpy server listening at http://{ping_ip}:{debugpy_port}")

        parsed_volumes = _parse_volumes(volumes) if volumes else {}

        extra_args = []
        if is_podman():
            extra_args.extend(["--userns", "keep-id"])

        container = docker_client.containers.run(
            image=image_ids[0],
            command=["serve", *args],
            device_requests=gpus,
            ports=port_mappings,
            network=network,
            detach=True,
            volumes=parsed_volumes,
            user=user,
            environment=environment,
            extra_args=extra_args,
        )
        # wait for server to start
        timeout = 30
        while True:
            try:
                response = requests.get(f"http://{ping_ip}:{port}/health")
            except requests.exceptions.ConnectionError:
                pass
            else:
                if response.status_code == 200:
                    break

            time.sleep(0.1)
            timeout -= 0.1

            if timeout < 0:
                raise TimeoutError("Tesseract did not start in time")

        return container.name

    if is_podman() and volumes:
        raise UserError(
            "Podman does not support volume mounts in Docker Compose. "
            "Please use --no-compose / no_compose=True instead."
        )

    template = _create_docker_compose_template(
        image_ids,
        host_ip,
        service_names,
        ports,
        volumes,
        environment,
        gpus,
        num_workers,
        debug=debug,
        user=user,
    )
    compose_fname = f"docker-compose-{_id_generator()}.yml"

    with tempfile.NamedTemporaryFile(
        mode="w+",
        prefix=compose_fname,
    ) as compose_file:
        compose_file.write(template)
        compose_file.flush()

        project_name = f"tesseract-{_id_generator()}"
        try:
            docker_client.compose.up(compose_file.name, project_name)
        except APIError as exc:
            raise RuntimeError("Cannot serve Tesseracts") from exc

    return project_name


def _create_docker_compose_template(
    image_ids: list[str],
    host_ip: str = "127.0.0.1",
    service_names: list[str] | None = None,
    ports: list[str] | None = None,
    volumes: list[str] | None = None,
    environment: dict[str, str] | None = None,
    gpus: list[str] | None = None,
    num_workers: int = 1,
    debug: bool = False,
    user: str | None = None,
) -> str:
    """Create Docker Compose template."""
    services = []

    # Generate random service names for each image if not provided
    if service_names is None:
        service_names = []
        for image_id in image_ids:
            service_names.append(f"{image_id.split(':')[0]}-{_id_generator()}")

    # Get random unique ports for each image if not provided
    if ports is None:
        ports = []
        for _ in image_ids:
            taken_ports = [int(p) for p in ports if "-" not in p]
            ports.append(str(get_free_port(exclude=taken_ports)))

    # Get random unique ports for debugpy if debug mode is active
    debugpy_ports = []
    if debug:
        for _ in image_ids:
            taken_ports = [int(p) for p in ports if "-" not in p]
            debugpy_ports.append(str(get_free_port(exclude=taken_ports)))

    # Convert port ranges to fixed ports
    for i, port in enumerate(ports):
        if "-" in port:
            port_start, port_end = port.split("-")
            taken_ports = [int(p) for p in ports if "-" not in p]
            ports[i] = str(
                get_free_port(
                    within_range=(int(port_start), int(port_end)), exclude=taken_ports
                )
            )

    # Prepend host IP to ports
    ports = [f"{host_ip}:{port}" for port in ports]

    gpu_settings = None
    if gpus:
        if (len(gpus) == 1) and (gpus[0] == "all"):
            gpu_settings = "count: all"
        else:
            gpu_settings = f"device_ids: {gpus}"

    parsed_volumes = _parse_volumes(volumes) if volumes else {}

    for i, image_id in enumerate(image_ids):
        service = {
            "name": service_names[i],
            "user": user,
            "image": image_id,
            "port": f"{ports[i]}:8000",
            "volumes": parsed_volumes,
            "gpus": gpu_settings,
            "environment": {
                "TESSERACT_DEBUG": "1" if debug else "0",
                **(environment or {}),
            },
            "num_workers": num_workers,
            "debugpy_port": debugpy_ports[i] if debug else None,
        }

        services.append(service)

    external_volume_map = {}
    for source in parsed_volumes:
        # Check if the volume is a local bind-mount
        if _is_local_volume(source):
            continue

        # Check if the volume is an existing Docker volume
        try:
            docker_client.volumes.get(source)
        except NotFound:
            external_volume_map[source] = False
        else:
            # If the volume exists, it is an external Docker volume
            external_volume_map[source] = True

    template = ENV.get_template("docker-compose.yml")
    return template.render(services=services, named_volumes=external_volume_map)


def _id_generator(
    size: int = 12, chars: Sequence[str] = string.ascii_lowercase + string.digits
) -> str:
    """Generate a random ID."""
    return "".join(random.choice(chars) for _ in range(size))


def _is_local_volume(volume: str) -> bool:
    """Check if a volume is a local path."""
    return "/" in volume or "." in volume


def _parse_volumes(options: list[str]) -> dict[str, dict[str, str]]:
    """Parses volume mount strings to dict accepted by docker SDK.

    Strings of the form 'source:target:(ro|rw)' are parsed to
    `{source: {'bind': target, 'mode': '(ro|rw)'}}`.
    """

    def _parse_option(option: str):
        args = option.split(":")
        if len(args) == 2:
            source, target = args
            mode = "ro"
        elif len(args) == 3:
            source, target, mode = args
        else:
            raise ValueError(
                f"Invalid mount volume specification {option} "
                "(must be `/path/to/source:/path/totarget:(ro|rw)`)",
            )

        if _is_local_volume(source):
            if not Path(source).exists():
                raise RuntimeError(
                    f"Source path {source} does not exist, "
                    "please provide a valid local path."
                )
            # Docker doesn't like paths like ".", so we convert to absolute path here
            source = str(Path(source).resolve())
        return source, {"bind": target, "mode": mode}

    return dict(_parse_option(opt) for opt in options)


def _validate_service_names(service_names: list[str]) -> None:
    if len(set(service_names)) != len(service_names):
        raise ValueError("Service names must be unique")

    invalid_names = []
    for name in service_names:
        if not re.match(r"^[A-Za-z0-9][A-Za-z0-9-]*$", name):
            invalid_names.append(name)
        if name[-1] == "-":
            invalid_names.append(name)
    if invalid_names:
        raise ValueError(
            "Service names must contain only alphanumeric characters and hyphens, and must "
            f"not begin or end with a hyphen. Found invalid names: {invalid_names}."
        )


def run_tesseract(
    image: str,
    command: str,
    args: list[str],
    volumes: list[str] | None = None,
    gpus: list[int | str] | None = None,
    ports: dict[str, str] | None = None,
    environment: dict[str, str] | None = None,
    network: str | None = None,
    user: str | None = None,
) -> tuple[str, str]:
    """Start a Tesseract and execute a given command.

    Args:
        image: string of the Tesseract to run.
        command: Tesseract command to run, e.g. apply.
        args: arguments for the command.
        volumes: list of paths to mount in the Tesseract container.
        gpus: list of GPUs, as indices or names, to passthrough the container.
        ports: dictionary of ports to bind to the host. Key is the host port,
            value is the container port.
        environment: list of environment variables to set in the container,
            in Docker format: key=value.
        network: name of the Docker network to connect the container to.
        user: user to run the Tesseract as, e.g. '1000' or '1000:1000' (uid:gid).
            Defaults to the current user.
        input_path: Input path to read input files from, such as local directory or S3 URI.
            The input path is mounted read-only into the Tesseract at `/tesseract/input_data`.

    Returns:
        Tuple with the stdout and stderr of the Tesseract.
    """
    # Args that require rw access to the mounted volume
    output_args = {"-o", "--output-path"}
    input_args = {"-i", "--input-path"}

    cmd = [command]
    current_cmd = None

    if environment is None:
        environment = {}

    if not volumes:
        parsed_volumes = {}
    else:
        parsed_volumes = _parse_volumes(volumes)

    if user is None:
        # Use the current user if not specified
        user = f"{os.getuid()}:{os.getgid()}" if os.name != "nt" else None

    for arg in args:
        if arg.startswith("-"):
            current_cmd = arg
            cmd.append(arg)
            continue

        # Mount local output directories into Docker container as a volume
        if current_cmd in output_args and "://" not in arg:
            if arg.startswith("@"):
                raise ValueError(
                    f"Output path {arg} cannot start with '@' (used only for input files)"
                )

            local_path = Path(arg).resolve()
            local_path.mkdir(parents=True, exist_ok=True)

            if not local_path.is_dir():
                raise RuntimeError(
                    f"Path {local_path} provided as output is not a directory"
                )

            path_in_container = "/tesseract/output_data"
            arg = path_in_container

            # Bind-mount directory
            parsed_volumes[str(local_path)] = {"bind": path_in_container, "mode": "rw"}
            environment["TESSERACT_OUTPUT_PATH"] = path_in_container

        if current_cmd in input_args and "://" not in arg:
            local_path = Path(arg).resolve()
            if not local_path.is_dir():
                raise RuntimeError(
                    f"Path {local_path} provided as input is not a directory"
                )

            path_in_container = "/tesseract/input_data"
            arg = path_in_container

            # Bind-mount directory
            parsed_volumes[str(local_path)] = {"bind": path_in_container, "mode": "ro"}
            environment["TESSERACT_INPUT_PATH"] = path_in_container

        # Mount local input files marked by @ into Docker container as a volume
        elif arg.startswith("@") and "://" not in arg:
            local_path = Path(arg.lstrip("@")).resolve()

            if not local_path.is_file():
                raise RuntimeError(f"Path {local_path} provided as input is not a file")

            path_in_container = os.path.join(
                "/tesseract", f"payload{local_path.suffix}"
            )
            arg = f"@{path_in_container}"

            # Bind-mount file
            parsed_volumes[str(local_path)] = {
                "bind": path_in_container,
                "mode": "ro",
            }

        current_cmd = None
        cmd.append(arg)

    extra_args = []
    if is_podman():
        extra_args.extend(["--userns", "keep-id"])

    # Run the container
    stdout, stderr = docker_client.containers.run(
        image=image,
        command=cmd,
        volumes=parsed_volumes,
        device_requests=gpus,
        environment=environment,
        network=network,
        ports=ports,
        detach=False,
        remove=True,
        stderr=True,
        user=user,
        extra_args=extra_args,
    )
    stdout = stdout.decode("utf-8")
    stderr = stderr.decode("utf-8")
    return stdout, stderr


def logs(container_id: str) -> str:
    """Get logs from a container.

    Args:
        container_id: the ID of the container.

    Returns:
        The logs of the container.
    """
    container = docker_client.containers.get(container_id)
    return container.logs().decode("utf-8")<|MERGE_RESOLUTION|>--- conflicted
+++ resolved
@@ -569,11 +569,7 @@
         images: a list of Tesseract image IDs as strings.
         host_ip: IP address to bind the Tesseracts to.
         ports: port or port range to serve each Tesseract on.
-<<<<<<< HEAD
-        network: network to which the Tesseract will be attached to.
-=======
         network: name of the network the Tesseract will be attached to.
->>>>>>> 6e453950
         volumes: list of paths to mount in the Tesseract container.
         environment: dictionary of environment variables to pass to the Tesseract.
         gpus: IDs of host Nvidia GPUs to make available to the Tesseracts.
