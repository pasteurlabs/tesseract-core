--- conflicted
+++ resolved
@@ -36,17 +36,12 @@
     handle_line,
 )
 
-<<<<<<< HEAD
 from .api_parse import (
-    PythonRequirements,
     TesseractConfig,
     get_config,
     validate_tesseract_api,
 )
-=======
-from .api_parse import TesseractConfig, get_config, validate_tesseract_api
 from .exceptions import UserError
->>>>>>> 3b4ae63f
 
 logger = logging.getLogger("tesseract")
 
@@ -242,26 +237,41 @@
 
 
 def get_runtime_dir() -> Path:
-    """Get the source directory for the Tesseract runtime as a context manager."""
+    """Get the source directory for the Tesseract runtime."""
     import tesseract_core
 
     return Path(tesseract_core.__file__).parent / "runtime"
 
 
-def create_dockerfile(
+def get_template_dir():
+    """Get the template directory for the Tesseract runtime."""
+    import tesseract_core
+
+    return Path(tesseract_core.__file__).parent / "sdk" / "templates"
+
+
+def prepare_build_context(
+    src_dir: str | Path,
+    context_dir: str | Path,
     user_config: TesseractConfig,
     use_ssh_mount: bool = False,
-) -> str:
-    """Create the Dockerfile for the package.
+) -> Path:
+    """Populate the build context for a Tesseract.
 
     Args:
+        src_dir: The source directory where the Tesseract project is located.
+        context_dir: The directory where the build context will be created.
         user_config: The Tesseract configuration object.
         use_ssh_mount: Whether to use SSH mount to install dependencies (prevents caching).
-        python_environment: Python environment file to use in build_python_venv.sh
 
     Returns:
-        A string with the Dockerfile content.
-    """
+        The path to the build context directory.
+    """
+    context_dir = Path(context_dir)
+    context_dir.mkdir(parents=True, exist_ok=True)
+
+    copytree(src_dir, context_dir / "__tesseract_source__")
+
     template_name = "Dockerfile.base"
     template = ENV.get_template(template_name)
 
@@ -273,59 +283,35 @@
     }
 
     logger.debug(f"Generating Dockerfile from template: {template_name}")
-
-    return template.render(template_values)
-
-
-def build_image(
-    src_dir: str | Path,
-    image_name: str,
-    dockerfile: str | Path,
-    build_dir: str | Path,
-    requirements: PythonRequirements,
-    inject_ssh: bool = False,
-    keep_build_cache: bool = False,
-    generate_only: bool = False,
-) -> docker.models.images.Image | None:
-    """Build the image from a Dockerfile.
-
-    Returns:
-        An Image object representing an image on the local machine.
-    """
-    if not isinstance(src_dir, Path):
-        src_dir = Path(src_dir)
-    if not isinstance(build_dir, Path):
-        build_dir = Path(build_dir)
-
-    dockerfile_path = build_dir / "Dockerfile"
+    dockerfile_content = template.render(template_values)
+    dockerfile_path = context_dir / "Dockerfile"
+
+    logger.debug(f"Writing Dockerfile to {dockerfile_path}")
+
     with open(dockerfile_path, "w") as f:
-        logger.debug(f"Writing Dockerfile to {dockerfile_path}")
-        f.write(dockerfile)
-
-    copytree(src_dir, build_dir / "__tesseract_source__")
-
-    from tesseract_core import sdk
-
-    template_dir = Path(sdk.__file__).parent / "templates"
-
+        f.write(dockerfile_content)
+
+    template_dir = get_template_dir()
+
+    requirement_config = user_config.build_config.requirements
     copy(
-        template_dir / requirements._build_script,
-        build_dir / "__tesseract_source__" / requirements._build_script,
+        template_dir / requirement_config._build_script,
+        context_dir / "__tesseract_source__" / requirement_config._build_script,
     )
 
-    if requirements.provider == "python-pip":
-        reqstxt = src_dir / requirements._filename
+    if requirement_config.provider == "python-pip":
+        reqstxt = src_dir / requirement_config._filename
         if reqstxt.exists():
             local_dependencies, remote_dependencies = parse_requirements(reqstxt)
         else:
             local_dependencies, remote_dependencies = [], []
 
         if local_dependencies:
-            local_requirements_path = build_dir / "local_requirements"
+            local_requirements_path = context_dir / "local_requirements"
             Path.mkdir(local_requirements_path)
             for dependency in local_dependencies:
                 src = src_dir / dependency
-                dest = build_dir / "local_requirements" / src.name
+                dest = context_dir / "local_requirements" / src.name
                 if src.is_file():
                     copy(src, dest)
                 else:
@@ -334,7 +320,7 @@
         # We need to write a new requirements file in the build dir, where we explicitly
         # removed the local dependencies
         requirements_file_path = (
-            build_dir / "__tesseract_source__" / "tesseract_requirements.txt"
+            context_dir / "__tesseract_source__" / "tesseract_requirements.txt"
         )
         with requirements_file_path.open("w", encoding="utf-8") as f:
             for dependency in remote_dependencies:
@@ -349,37 +335,13 @@
     runtime_source_dir = get_runtime_dir()
     copytree(
         runtime_source_dir,
-        build_dir / "__tesseract_runtime__" / "tesseract_core" / "runtime",
+        context_dir / "__tesseract_runtime__" / "tesseract_core" / "runtime",
         ignore=_ignore_pycache,
     )
     for metafile in (runtime_source_dir / "meta").glob("*"):
-        copy(metafile, build_dir / "__tesseract_runtime__")
-
-    if generate_only:
-        logger.info(f"Build directory generated at {build_dir}, skipping build")
-    else:
-        logger.info("Building image ...")
-
-    try:
-        image = docker_buildx(
-            path=build_dir.as_posix(),
-            tag=image_name,
-            dockerfile=dockerfile_path,
-            inject_ssh=inject_ssh,
-            keep_build_cache=keep_build_cache,
-            print_and_exit=generate_only,
-        )
-
-    except docker.errors.BuildError as e:
-        logger.warning("Build failed with logs:")
-        for line in e.build_log:
-            logger.warning(line)
-        raise e
-    else:
-        if image is not None:
-            logger.debug("Build successful")
-
-    return image
+        copy(metafile, context_dir / "__tesseract_runtime__")
+
+    return context_dir
 
 
 def _write_template_file(
@@ -486,19 +448,34 @@
         build_dir.mkdir(exist_ok=True)
         keep_build_dir = True
 
-    dockerfile = create_dockerfile(config, use_ssh_mount=inject_ssh)
+    context_dir = prepare_build_context(
+        src_dir, build_dir, config, use_ssh_mount=inject_ssh
+    )
+
+    if generate_only:
+        logger.info(f"Build directory generated at {build_dir}, skipping build")
+        return build_dir
+
+    logger.info("Building image ...")
 
     try:
-        out = build_image(
-            src_dir,
-            image_name,
-            dockerfile,
-            build_dir=build_dir,
+        image = docker_buildx(
+            path=context_dir.as_posix(),
+            tag=image_name,
+            dockerfile=context_dir / "Dockerfile",
             inject_ssh=inject_ssh,
             keep_build_cache=keep_build_cache,
-            generate_only=generate_only,
-            requirements=config.build_config.requirements,
-        )
+            print_and_exit=generate_only,
+        )
+
+    except docker.errors.BuildError as e:
+        logger.warning("Build failed with logs:")
+        for line in e.build_log:
+            logger.warning(line)
+        raise e
+    else:
+        if image is not None:
+            logger.debug("Build successful")
     finally:
         if not keep_build_dir:
             try:
@@ -510,10 +487,7 @@
                 )
                 pass
 
-    if generate_only:
-        return build_dir
-
-    return out
+    return image
 
 
 def teardown(project_id: str) -> None:
