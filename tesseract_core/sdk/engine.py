# Copyright 2025 Pasteur Labs. All Rights Reserved.
# SPDX-License-Identifier: Apache-2.0

"""Engine to power Tesseract commands."""

import datetime
import linecache
import logging
import optparse
import os
import random
import re
import socket
import string
import tempfile
import threading
import time
from collections.abc import Callable, Sequence
from contextlib import closing
from pathlib import Path
from shutil import copy, copytree, rmtree
from typing import Any

import requests
from jinja2 import Environment, PackageLoader, StrictUndefined
from pip._internal.index.package_finder import PackageFinder
from pip._internal.network.session import PipSession
from pip._internal.req.req_file import (
    RequirementsFileParser,
    get_line_parser,
    handle_line,
)

from .api_parse import TesseractConfig, get_config, validate_tesseract_api
from .docker_client import (
    APIError,
    CLIDockerClient,
    Container,
    ContainerError,
    Image,
    build_docker_image,
    is_podman,
)
from .exceptions import UserError

logger = logging.getLogger("tesseract")
docker_client = CLIDockerClient()

# Jinja2 Environment
ENV = Environment(
    loader=PackageLoader("tesseract_core.sdk", "templates"),
    undefined=StrictUndefined,
)


class LogPipe(threading.Thread):
    """Custom wrapper to support live logging from a subprocess via a pipe.

    Runs a thread that logs everything read from the pipe to the standard logger.
    Can be used as a context manager for automatic cleanup.
    """

    daemon = True

    def __init__(self, level: int) -> None:
        """Initialize the LogPipe with the given logging level."""
        super().__init__()
        self._level = level
        self._fd_read, self._fd_write = os.pipe()
        self._pipe_reader = os.fdopen(self._fd_read)
        self._captured_lines = []

    def __enter__(self) -> int:
        """Start the thread and return the write file descriptor of the pipe."""
        self.start()
        return self.fileno()

    def __exit__(self, *args: Any) -> None:
        """Close the pipe and join the thread."""
        os.close(self._fd_write)
        # Use a timeout so something weird happening in the logging thread doesn't
        # cause this to hang indefinitely
        self.join(timeout=10)
        # Do not close reader before thread is joined since there may be pending data
        # This also closes the fd_read pipe
        self._pipe_reader.close()

    def fileno(self) -> int:
        """Return the write file descriptor of the pipe."""
        return self._fd_write

    def run(self) -> None:
        """Run the thread, logging everything."""
        for line in iter(self._pipe_reader.readline, ""):
            if line.endswith("\n"):
                line = line[:-1]
            self._captured_lines.append(line)
            logger.log(self._level, line)

    @property
    def captured_lines(self) -> list[str]:
        """Return all lines captured so far."""
        return self._captured_lines


def needs_docker(func: Callable) -> Callable:
    """A decorator for functions that rely on docker daemon."""
    import functools

    @functools.wraps(func)
    def wrapper_needs_docker(*args: Any, **kwargs: Any) -> None:
        try:
            docker_client.info()
        except (APIError, RuntimeError) as ex:
            raise UserError(
                "Could not reach Docker daemon, check if it is running."
            ) from ex
        except FileNotFoundError as ex:
            raise UserError("Docker not found, check if it is installed.") from ex
        return func(*args, **kwargs)

    return wrapper_needs_docker


def get_free_port(
    within_range: tuple[int, int] = (49152, 65535),
    exclude: Sequence[int] = (),
) -> int:
    """Find a random free port to use for HTTP."""
    start, end = within_range
    if start < 0 or end > 65535 or start > end:
        raise ValueError("Invalid port range, must be between 0 and 65535")

    # Try random ports in the given range
    portlist = list(range(start, end))
    random.shuffle(portlist)
    for port in portlist:
        if port in exclude:
            continue
        # Check if the port is free
        with closing(socket.socket(socket.AF_INET, socket.SOCK_STREAM)) as s:
            try:
                s.bind(("127.0.0.1", port))
            except OSError:
                # Port is already in use
                continue
            else:
                return port
    raise RuntimeError(f"No free ports found in range {start}-{end}")


def parse_requirements(
    filename: str | Path,
    session: PipSession | None = None,
    finder: PackageFinder | None = None,
    options: optparse.Values | None = None,
    constraint: bool = False,
) -> tuple[list[str], list[str]]:
    """Split local dependencies from remote ones in a pip-style requirements file.

    All CLI options that may be part of the given requiremets file are included in
    the remote dependencies.
    """
    if session is None:
        session = PipSession()

    local_dependencies = []
    remote_dependencies = []

    line_parser = get_line_parser(finder)
    parser = RequirementsFileParser(session, line_parser)

    for parsed_line in parser.parse(str(filename), constraint):
        line = linecache.getline(parsed_line.filename, parsed_line.lineno)
        line = line.strip()
        parsed_req = handle_line(
            parsed_line, options=options, finder=finder, session=session
        )
        if not hasattr(parsed_req, "requirement"):
            # this is probably a cli option like --extra-index-url, so we make
            # sure to keep it.
            remote_dependencies.append(line)
        elif parsed_line.requirement.startswith((".", "/", "file://")):
            local_dependencies.append(line)
        else:
            remote_dependencies.append(line)
    return local_dependencies, remote_dependencies


def get_runtime_dir() -> Path:
    """Get the source directory for the Tesseract runtime."""
    import tesseract_core

    return Path(tesseract_core.__file__).parent / "runtime"


def get_template_dir() -> Path:
    """Get the template directory for the Tesseract runtime."""
    import tesseract_core

    return Path(tesseract_core.__file__).parent / "sdk" / "templates"


def prepare_build_context(
    src_dir: str | Path,
    context_dir: str | Path,
    user_config: TesseractConfig,
    use_ssh_mount: bool = False,
) -> Path:
    """Populate the build context for a Tesseract.

    Generated folder structure:
    ├── Dockerfile
    ├── __tesseract_source__
    │   ├── tesseract_api.py
    │   ├── tesseract_config.yaml
    │   ├── tesseract_requirements.txt
    │   └── ... any other files in the source directory ...
    └── __tesseract_runtime__
        ├── pyproject.toml
        ├── ... any other files in the tesseract_core/runtime/meta directory ...
        └── tesseract_core
            └── runtime
                ├── __init__.py
                └── ... runtime module files ...

    Args:
        src_dir: The source directory where the Tesseract project is located.
        context_dir: The directory where the build context will be created.
        user_config: The Tesseract configuration object.
        use_ssh_mount: Whether to use SSH mount to install dependencies (prevents caching).

    Returns:
        The path to the build context directory.
    """
    context_dir = Path(context_dir)
    context_dir.mkdir(parents=True, exist_ok=True)

    copytree(src_dir, context_dir / "__tesseract_source__")

    template_name = "Dockerfile.base"
    template = ENV.get_template(template_name)

    template_values = {
        "tesseract_source_directory": "__tesseract_source__",
        "tesseract_runtime_location": "__tesseract_runtime__",
        "config": user_config,
        "use_ssh_mount": use_ssh_mount,
    }

    logger.debug(f"Generating Dockerfile from template: {template_name}")
    dockerfile_content = template.render(template_values)
    dockerfile_path = context_dir / "Dockerfile"

    logger.debug(f"Writing Dockerfile to {dockerfile_path}")

    with open(dockerfile_path, "w") as f:
        f.write(dockerfile_content)

    template_dir = get_template_dir()

    requirement_config = user_config.build_config.requirements
    copy(
        template_dir / requirement_config._build_script,
        context_dir / "__tesseract_source__" / requirement_config._build_script,
    )

    # When building from a requirements.txt we support local dependencies.
    # We separate local dep. lines from the requirements.txt and copy the
    # corresponding files into the build directory.
    local_requirements_path = context_dir / "local_requirements"
    Path.mkdir(local_requirements_path, parents=True, exist_ok=True)

    if requirement_config.provider == "python-pip":
        reqstxt = src_dir / requirement_config._filename
        if reqstxt.exists():
            local_dependencies, remote_dependencies = parse_requirements(reqstxt)
        else:
            local_dependencies, remote_dependencies = [], []

        if local_dependencies:
            for dependency in local_dependencies:
                src = src_dir / dependency
                dest = context_dir / "local_requirements" / src.name
                if src.is_file():
                    copy(src, dest)
                else:
                    copytree(src, dest)

        # We need to write a new requirements file in the build dir, where we explicitly
        # removed the local dependencies
        requirements_file_path = (
            context_dir / "__tesseract_source__" / "tesseract_requirements.txt"
        )
        with requirements_file_path.open("w", encoding="utf-8") as f:
            for dependency in remote_dependencies:
                f.write(f"{dependency}\n")

    def _ignore_pycache(_: Any, names: list[str]) -> list[str]:
        ignore = []
        if "__pycache__" in names:
            ignore.append("__pycache__")
        return ignore

    runtime_source_dir = get_runtime_dir()
    copytree(
        runtime_source_dir,
        context_dir / "__tesseract_runtime__" / "tesseract_core" / "runtime",
        ignore=_ignore_pycache,
    )
    for metafile in (runtime_source_dir / "meta").glob("*"):
        copy(metafile, context_dir / "__tesseract_runtime__")

    return context_dir


def _write_template_file(
    template_name: str,
    target_dir: Path,
    template_vars: dict,
    recipe: Path = Path("."),
    exist_ok: bool = False,
):
    """Write a template to a target directory."""
    template = ENV.get_template(str(recipe / template_name))

    target_file = target_dir / template_name

    if target_file.exists() and not exist_ok:
        raise FileExistsError(f"File {target_file} already exists")

    logger.info(f"Writing template {template_name} to {target_file}")

    with open(target_file, "w") as target_fp:
        target_fp.write(template.render(template_vars))

    return target_file


def init_api(
    target_dir: Path,
    tesseract_name: str,
    recipe: str = "base",
) -> Path:
    """Create a new empty Tesseract API module at the target location."""
    from tesseract_core import __version__ as tesseract_version

    template_vars = {
        "version": tesseract_version,
        "timestamp": datetime.datetime.now().isoformat(),
        "name": tesseract_name,
    }

    # If target dir does not exist, create it
    Path(target_dir).mkdir(parents=True, exist_ok=True)

    _write_template_file(
        "tesseract_api.py", target_dir, template_vars, recipe=Path(recipe)
    )
    _write_template_file(
        "tesseract_config.yaml", target_dir, template_vars, recipe=Path(recipe)
    )
    _write_template_file(
        "tesseract_requirements.txt", target_dir, template_vars, recipe=Path(recipe)
    )

    return target_dir / "tesseract_api.py"


def build_tesseract(
    src_dir: str | Path,
    image_tag: str | None,
    build_dir: Path | None = None,
    inject_ssh: bool = False,
    config_override: dict[tuple[str, ...], Any] | None = None,
    generate_only: bool = False,
) -> Image | Path:
    """Build a new Tesseract from a context directory.

    Args:
        src_dir: path to the Tesseract project directory, where the
          `tesseract_api.py` and `tesseract_config.yaml` files
          are located.
        image_tag: name to be used as a tag for the Tesseract image.
        build_dir: directory to be used to store the build context.
          If not provided, a temporary directory will be created.
        inject_ssh: whether or not to forward SSH agent when building the image.
        config_override: overrides for configuration options in the Tesseract.
        generate_only: only generate the build context but do not build the image.

    Returns:
        Image object representing the built Tesseract image,
        or path to build directory if `generate_only` is True.
    """
    src_dir = Path(src_dir)

    validate_tesseract_api(src_dir)
    config = get_config(src_dir)

    # Apply config overrides
    if config_override is not None:
        for path, value in config_override.items():
            c = config
            for k in path[:-1]:
                c = getattr(c, k)
            setattr(c, path[-1], value)

    image_name = config.name
    if image_tag:
        image_name += f":{image_tag}"

    source_basename = Path(src_dir).name

    if build_dir is None:
        build_dir = Path(tempfile.mkdtemp(prefix=f"tesseract_build_{source_basename}"))
        keep_build_dir = True if generate_only else False
    else:
        build_dir = Path(build_dir)
        build_dir.mkdir(exist_ok=True)
        keep_build_dir = True

    context_dir = prepare_build_context(
        src_dir, build_dir, config, use_ssh_mount=inject_ssh
    )

    if generate_only:
        logger.info(f"Build directory generated at {build_dir}, skipping build")
    else:
        logger.info("Building image ...")

    try:
        image = build_docker_image(
            path=context_dir.as_posix(),
            tag=image_name,
            dockerfile=context_dir / "Dockerfile",
            inject_ssh=inject_ssh,
            print_and_exit=generate_only,
        )
    finally:
        if not keep_build_dir:
            try:
                rmtree(build_dir)
            except OSError as exc:
                # Permission denied or already removed
                logger.info(
                    f"Could not remove temporary build directory {build_dir}: {exc}"
                )

    if generate_only:
        return build_dir

    logger.debug("Build successful")
    assert image is not None
    return image


def teardown(project_ids: Sequence[str] | None = None, tear_all: bool = False) -> None:
    """Teardown Tesseract image(s) running in a Docker Compose project or standalone containers.

    Args:
        project_ids: List of Docker Compose project IDs to teardown.
        tear_all: boolean flag to teardown all Tesseract projects.
    """
    if tear_all:
        # Identify all Tesseract projects to tear down, whether they're running in
        # Docker Compose or as standalone containers
        compose_projects = docker_client.compose.list()
        compose_containers = set()
        for project_containers in compose_projects.values():
            compose_containers.update(project_containers)
        other_containers = set(
            container.id
            for container in docker_client.containers.list()
            if container.id not in compose_containers
        )
        project_ids = [
            *compose_projects.keys(),
            *other_containers,
        ]
        if not project_ids:
            logger.info("No Tesseract projects to teardown")
            return

    if not project_ids:
        raise ValueError("project_ids must be provided if tear_all is False")

    if isinstance(project_ids, str):
        project_ids = [project_ids]

    def _is_container_id(project_id: str) -> bool:
        try:
            docker_client.containers.get(project_id)
            return True
        except ContainerError:
            return False

    for project_id in project_ids:
        if docker_client.compose.exists(project_id):
            if not docker_client.compose.down(project_id):
                raise RuntimeError(
                    f"Cannot teardown Docker Compose project with ID: {project_id}"
                )
            logger.info(
                f"Tesseracts are shutdown for Docker Compose project ID: {project_id}"
            )
        elif _is_container_id(project_id):
            container = docker_client.containers.get(project_id)
            container.remove(force=True)
            logger.info(f"Tesseract is shutdown for Docker container ID: {project_id}")
        else:
            raise ValueError(
                f"A Docker Compose project with ID {project_id} cannot be found, "
                "use `tesseract ps` to find project ID"
            )


def get_tesseract_containers() -> list[Container]:
    """Get Tesseract containers."""
    return docker_client.containers.list()


def get_tesseract_images() -> list[Image]:
    """Get Tesseract images."""
    return docker_client.images.list()


def get_project_containers(project_id: str) -> list[Container]:
    """Get containers for a given Tesseract project ID."""
    if docker_client.compose.exists(project_id):
        containers = docker_client.compose.list()[project_id]
        return [docker_client.containers.get(c) for c in containers]

    try:
        container = docker_client.containers.get(project_id)
        return [container]
    except ContainerError as exc:
        raise ValueError(
            f"A Tesseract project with ID {project_id} cannot be found, "
            "use `tesseract ps` to find project ID"
        ) from exc


def serve(
    images: list[str],
    host_ip: str = "127.0.0.1",
    ports: list[str] | None = None,
    volumes: list[str] | None = None,
    environment: dict[str, str] | None = None,
    gpus: list[str] | None = None,
    debug: bool = False,
    num_workers: int = 1,
    no_compose: bool = False,
    service_names: list[str] | None = None,
    user: str | None = None,
    input_path: str | Path | None = None,
) -> str:
    """Serve one or more Tesseract images.

    Start the Tesseracts listening on an available ports on the host.

    Args:
        images: a list of Tesseract image IDs as strings.
        host_ip: IP address to bind the Tesseracts to.
        ports: port or port range to serve each Tesseract on.
        volumes: list of paths to mount in the Tesseract container.
        environment: dictionary of environment variables to pass to the Tesseract.
        gpus: IDs of host Nvidia GPUs to make available to the Tesseracts.
        debug: Enable debug mode. This will propagate full tracebacks to the client
            and start a debugpy server in the Tesseract.
            WARNING: This may expose sensitive information, use with caution (and never in production).
        num_workers: number of workers to use for serving the Tesseracts.
        no_compose: if True, do not use Docker Compose to serve the Tesseracts.
        service_names: list of service names under which to expose each Tesseract container on the shared network.
        user: user to run the Tesseracts as, e.g. '1000' or '1000:1000' (uid:gid).
<<<<<<< HEAD
=======
              Defaults to the current user.
>>>>>>> 46202de8
        input_path: Input path to read input files from, such as local directory or S3 URI.

    Returns:
        A string representing the Tesseract project ID.
    """
    if not images or not all(isinstance(item, str) for item in images):
        raise ValueError("One or more Tesseract image IDs must be provided")

    image_ids = []
    for image_ in images:
        image = docker_client.images.get(image_)

        if not image:
            raise ValueError(f"Image ID {image_} is not a valid Docker image")
        image_ids.append(image.id)

    if ports is not None and len(ports) != len(image_ids):
        raise ValueError(
            f"Number of ports ({len(ports)}) must match number of images ({len(image_ids)})"
        )

    if service_names is not None:
        if len(service_names) != len(image_ids):
            raise ValueError(
                f"Number of service names ({len(service_names)}) must match number of images ({len(image_ids)})"
            )
        _validate_service_names(service_names)

<<<<<<< HEAD
=======
    if user is None:
        # Use the current user if not specified
        user = f"{os.getuid()}:{os.getgid()}" if os.name != "nt" else None

>>>>>>> 46202de8
    if input_path:
        if environment is None:
            environment = {}
        environment["TESSERACT_INPUT_PATH"] = "/tesseract/input_data"
        if volumes is None:
            volumes = []
        if "://" not in input_path:
            input_path = Path(input_path).resolve()
            volumes.append(f"{input_path}:/tesseract/input_data:ro")

    if no_compose:
        if len(images) > 1:
            raise ValueError(
                "Docker Compose is required to serve multiple Tesseracts. "
                f"Currently attempting to serve `{len(images)}` Tesseracts."
            )
        if service_names is not None:
            raise ValueError(
                "Tesseract service names can only be set when using Docker Compose."
            )
        args = []
        container_api_port = "8000"
        container_debugpy_port = "5678"

        args.extend(["--port", container_api_port])

        if ports:
            port = ports[0]
        else:
            port = str(get_free_port())

        if num_workers > 1:
            args.extend(["--num-workers", str(num_workers)])

        # Always bind to all interfaces inside the container
        args.extend(["--host", "0.0.0.0"])

        if host_ip == "0.0.0.0":
            ping_ip = "127.0.0.1"
        else:
            ping_ip = host_ip

        port_mappings = {f"{host_ip}:{port}": container_api_port}
        if debug:
            debugpy_port = str(get_free_port())
            port_mappings[f"{host_ip}:{debugpy_port}"] = container_debugpy_port

        logger.info(f"Serving Tesseract at http://{ping_ip}:{port}")
        logger.info(f"View Tesseract: http://{ping_ip}:{port}/docs")
        if debug:
            logger.info(f"Debugpy server listening at http://{ping_ip}:{debugpy_port}")

        parsed_volumes = _parse_volumes(volumes) if volumes else {}

        extra_args = []
        if is_podman():
            extra_args.extend(["--userns", "keep-id"])

        container = docker_client.containers.run(
            image=image_ids[0],
            command=["serve", *args],
            device_requests=gpus,
            ports=port_mappings,
            detach=True,
            volumes=parsed_volumes,
            user=user,
            environment=environment,
            extra_args=extra_args,
        )
        # wait for server to start
        timeout = 30
        while True:
            try:
                response = requests.get(f"http://{ping_ip}:{port}/health")
            except requests.exceptions.ConnectionError:
                pass
            else:
                if response.status_code == 200:
                    break

            time.sleep(0.1)
            timeout -= 0.1

            if timeout < 0:
                raise TimeoutError("Tesseract did not start in time")

        return container.name

    if is_podman() and volumes:
        raise UserError(
            "Podman does not support volume mounts in Docker Compose. "
            "Please use --no-compose / no_compose=True instead."
        )

    template = _create_docker_compose_template(
        image_ids,
        host_ip,
        service_names,
        ports,
        volumes,
        environment,
        gpus,
        num_workers,
        debug=debug,
        user=user,
    )
    compose_fname = f"docker-compose-{_id_generator()}.yml"

    with tempfile.NamedTemporaryFile(
        mode="w+",
        prefix=compose_fname,
    ) as compose_file:
        compose_file.write(template)
        compose_file.flush()

        project_name = f"tesseract-{_id_generator()}"
        if not docker_client.compose.up(compose_file.name, project_name):
            raise RuntimeError("Cannot serve Tesseracts")
        return project_name


def _create_docker_compose_template(
    image_ids: list[str],
    host_ip: str = "127.0.0.1",
    service_names: list[str] | None = None,
    ports: list[str] | None = None,
    volumes: list[str] | None = None,
    environment: dict[str, str] | None = None,
    gpus: list[str] | None = None,
    num_workers: int = 1,
    debug: bool = False,
    user: str | None = None,
) -> str:
    """Create Docker Compose template."""
    services = []

    # Generate random service names for each image if not provided
    if service_names is None:
        service_names = []
        for image_id in image_ids:
            service_names.append(f"{image_id.split(':')[0]}-{_id_generator()}")

    # Get random unique ports for each image if not provided
    if ports is None:
        ports = []
        for _ in image_ids:
            taken_ports = [int(p) for p in ports if "-" not in p]
            ports.append(str(get_free_port(exclude=taken_ports)))

    # Get random unique ports for debugpy if debug mode is active
    debugpy_ports = []
    if debug:
        for _ in image_ids:
            taken_ports = [int(p) for p in ports if "-" not in p]
            debugpy_ports.append(str(get_free_port(exclude=taken_ports)))

    # Convert port ranges to fixed ports
    for i, port in enumerate(ports):
        if "-" in port:
            port_start, port_end = port.split("-")
            taken_ports = [int(p) for p in ports if "-" not in p]
            ports[i] = str(
                get_free_port(
                    within_range=(int(port_start), int(port_end)), exclude=taken_ports
                )
            )

    # Prepend host IP to ports
    ports = [f"{host_ip}:{port}" for port in ports]

    gpu_settings = None
    if gpus:
        if (len(gpus) == 1) and (gpus[0] == "all"):
            gpu_settings = "count: all"
        else:
            gpu_settings = f"device_ids: {gpus}"

    parsed_volumes = _parse_volumes(volumes) if volumes else {}

    for i, image_id in enumerate(image_ids):
        service = {
            "name": service_names[i],
            "user": user,
            "image": image_id,
            "port": f"{ports[i]}:8000",
            "volumes": parsed_volumes,
            "gpus": gpu_settings,
            "environment": {
                "TESSERACT_DEBUG": "1" if debug else "0",
                **(environment or {}),
            },
            "num_workers": num_workers,
            "debugpy_port": debugpy_ports[i] if debug else None,
        }

        services.append(service)

    docker_volumes = {}  # Dictionary of volume names mapped to whether or not they already exist
    if volumes:
        for volume in volumes:
            source = volume.split(":")[0]
            # Check if source exists to determine if specified volume is a docker volume
            if not Path(source).exists():
                # Check if volume exists
                if not docker_client.volumes.get(source):
                    if "/" not in source:
                        docker_volumes[source] = False
                    else:
                        raise ValueError(
                            f"Volume/Path {source} does not already exist, "
                            "and new volume cannot be created due to '/' in name."
                        )
                else:
                    # Docker volume is external
                    docker_volumes[source] = True

    template = ENV.get_template("docker-compose.yml")
    return template.render(services=services, docker_volumes=docker_volumes)


def _id_generator(
    size: int = 12, chars: Sequence[str] = string.ascii_lowercase + string.digits
) -> str:
    """Generate a random ID."""
    return "".join(random.choice(chars) for _ in range(size))


def _parse_volumes(options: list[str]) -> dict[str, dict[str, str]]:
    """Parses volume mount strings to dict accepted by docker SDK.

    Strings of the form 'source:target:(ro|rw)' are parsed to
    `{source: {'bind': target, 'mode': '(ro|rw)'}}`.
    """

    def _parse_option(option: str):
        args = option.split(":")
        if len(args) == 2:
            source, target = args
            mode = "ro"
        elif len(args) == 3:
            source, target, mode = args
        else:
            raise ValueError(
                f"Invalid mount volume specification {option} "
                "(must be `/path/to/source:/path/totarget:(ro|rw)`)",
            )

        is_local_mount = "/" in source or Path(source).exists()
        if is_local_mount:
            # Docker doesn't like paths like ".", so we convert to absolute path here
            source = str(Path(source).resolve())
        return source, {"bind": target, "mode": mode}

    return dict(_parse_option(opt) for opt in options)


def _validate_service_names(service_names: list[str]) -> None:
    if len(set(service_names)) != len(service_names):
        raise ValueError("Service names must be unique")

    invalid_names = []
    for name in service_names:
        if not re.match(r"^[A-Za-z0-9][A-Za-z0-9-]*$", name):
            invalid_names.append(name)
        if name[-1] == "-":
            invalid_names.append(name)
    if invalid_names:
        raise ValueError(
            "Service names must contain only alphanumeric characters and hyphens, and must "
            f"not begin or end with a hyphen. Found invalid names: {invalid_names}."
        )


def run_tesseract(
    image: str,
    command: str,
    args: list[str],
    volumes: list[str] | None = None,
    gpus: list[int | str] | None = None,
    ports: dict[str, str] | None = None,
    environment: dict[str, str] | None = None,
    user: str | None = None,
    input_path: str | Path | None = None,
) -> tuple[str, str]:
    """Start a Tesseract and execute a given command.

    Args:
        image: string of the Tesseract to run.
        command: Tesseract command to run, e.g. apply.
        args: arguments for the command.
        volumes: list of paths to mount in the Tesseract container.
        gpus: list of GPUs, as indices or names, to passthrough the container.
        ports: dictionary of ports to bind to the host. Key is the host port,
            value is the container port.
        environment: list of environment variables to set in the container,
            in Docker format: key=value.
        user: user to run the Tesseract as, e.g. '1000' or '1000:1000' (uid:gid).
<<<<<<< HEAD
=======
              Defaults to the current user.
>>>>>>> 46202de8
        input_path: Input path to read input files from, such as local directory or S3 URI.

    Returns:
        Tuple with the stdout and stderr of the Tesseract.
    """
    # Args that require rw access to the mounted volume
    output_args = {"-o", "--output-path"}

    cmd = [command]
    current_cmd = None

    if environment is None:
        environment = {}

    if input_path:
        if volumes is None:
            volumes = []
        if "://" not in input_path:
            volumes.append(f"{input_path}:/tesseract/input_data")
<<<<<<< HEAD
        environment["TESSERACT_LOCAL_INPUT_PATH"] = str(input_path)
=======
        environment["TESSERACT_INPUT_PATH"] = "/tesseract/input_data"
>>>>>>> 46202de8

    if not volumes:
        parsed_volumes = {}
    else:
        parsed_volumes = _parse_volumes(volumes)

    if user is None:
        # Use the current user if not specified
        user = f"{os.getuid()}:{os.getgid()}" if os.name != "nt" else None

    for arg in args:
        if arg.startswith("-"):
            current_cmd = arg
            cmd.append(arg)
            continue

        # Mount local output directories into Docker container as a volume
        if current_cmd in output_args and "://" not in arg:
            if arg.startswith("@"):
                raise ValueError(
                    f"Output path {arg} cannot start with '@' (used only for input files)"
                )

            local_path = Path(arg).resolve()
            local_path.mkdir(parents=True, exist_ok=True)

            if not local_path.is_dir():
                raise RuntimeError(
                    f"Path {local_path} provided as output is not a directory"
                )

            path_in_container = "/tesseract/output_data"
            arg = path_in_container

            # Bind-mount directory
            parsed_volumes[str(local_path)] = {"bind": path_in_container, "mode": "rw"}
<<<<<<< HEAD
            environment["TESSERACT_LOCAL_OUTPUT_PATH"] = str(local_path)
=======
            environment["TESSERACT_OUTPUT_PATH"] = path_in_container
>>>>>>> 46202de8

        # Mount local input files marked by @ into Docker container as a volume
        elif arg.startswith("@") and "://" not in arg:
            local_path = Path(arg.lstrip("@")).resolve()

            if not local_path.is_file():
                raise RuntimeError(f"Path {local_path} provided as input is not a file")

            path_in_container = os.path.join(
                "/tesseract/input_data", f"payload{local_path.suffix}"
            )
            arg = f"@{path_in_container}"

            # Bind-mount file
            parsed_volumes[str(local_path)] = {
                "bind": path_in_container,
                "mode": "ro",
            }

        current_cmd = None
        cmd.append(arg)

    extra_args = []
    if is_podman():
        extra_args.extend(["--userns", "keep-id"])

    # Run the container
    stdout, stderr = docker_client.containers.run(
        image=image,
        command=cmd,
        volumes=parsed_volumes,
        device_requests=gpus,
        environment=environment,
        ports=ports,
        detach=False,
        remove=True,
        stderr=True,
        user=user,
        extra_args=extra_args,
    )
    stdout = stdout.decode("utf-8")
    stderr = stderr.decode("utf-8")
    return stdout, stderr


def logs(container_id: str) -> str:
    """Get logs from a container.

    Args:
        container_id: the ID of the container.

    Returns:
        The logs of the container.
    """
    container = docker_client.containers.get(container_id)
    return container.logs().decode("utf-8")<|MERGE_RESOLUTION|>--- conflicted
+++ resolved
@@ -572,10 +572,7 @@
         no_compose: if True, do not use Docker Compose to serve the Tesseracts.
         service_names: list of service names under which to expose each Tesseract container on the shared network.
         user: user to run the Tesseracts as, e.g. '1000' or '1000:1000' (uid:gid).
-<<<<<<< HEAD
-=======
               Defaults to the current user.
->>>>>>> 46202de8
         input_path: Input path to read input files from, such as local directory or S3 URI.
 
     Returns:
@@ -604,13 +601,10 @@
             )
         _validate_service_names(service_names)
 
-<<<<<<< HEAD
-=======
     if user is None:
         # Use the current user if not specified
         user = f"{os.getuid()}:{os.getgid()}" if os.name != "nt" else None
 
->>>>>>> 46202de8
     if input_path:
         if environment is None:
             environment = {}
@@ -908,10 +902,7 @@
         environment: list of environment variables to set in the container,
             in Docker format: key=value.
         user: user to run the Tesseract as, e.g. '1000' or '1000:1000' (uid:gid).
-<<<<<<< HEAD
-=======
               Defaults to the current user.
->>>>>>> 46202de8
         input_path: Input path to read input files from, such as local directory or S3 URI.
 
     Returns:
@@ -931,11 +922,8 @@
             volumes = []
         if "://" not in input_path:
             volumes.append(f"{input_path}:/tesseract/input_data")
-<<<<<<< HEAD
-        environment["TESSERACT_LOCAL_INPUT_PATH"] = str(input_path)
-=======
+        # environment["TESSERACT_LOCAL_INPUT_PATH"] = str(input_path)
         environment["TESSERACT_INPUT_PATH"] = "/tesseract/input_data"
->>>>>>> 46202de8
 
     if not volumes:
         parsed_volumes = {}
@@ -972,11 +960,8 @@
 
             # Bind-mount directory
             parsed_volumes[str(local_path)] = {"bind": path_in_container, "mode": "rw"}
-<<<<<<< HEAD
-            environment["TESSERACT_LOCAL_OUTPUT_PATH"] = str(local_path)
-=======
+            # environment["TESSERACT_LOCAL_OUTPUT_PATH"] = str(local_path)
             environment["TESSERACT_OUTPUT_PATH"] = path_in_container
->>>>>>> 46202de8
 
         # Mount local input files marked by @ into Docker container as a volume
         elif arg.startswith("@") and "://" not in arg:
